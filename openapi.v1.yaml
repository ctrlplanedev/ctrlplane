openapi: 3.1.0
info:
  title: Ctrlplane API
  version: 1.0.0
paths:
  /v1/targets:
    post:
      summary: Create or update multiple targets
<<<<<<< HEAD
      operationId: createTargets
=======
      operationId: upsertTargets
>>>>>>> 1cdc954b
      requestBody:
        required: true
        content:
          application/json:
            schema:
              type: object
              required:
                - workspaceId
                - targets
              properties:
                workspaceId:
                  type: string
                  format: uuid
                targets:
                  type: array
                  items:
                    type: object
                    required:
                      - name
                      - kind
                      - identifier
                      - version
                      - config
                    properties:
                      name:
                        type: string
                      kind:
                        type: string
                      identifier:
                        type: string
                      version:
                        type: string
                      config:
                        type: object
                      metadata:
                        type: object
                        additionalProperties:
                          type: string
                      variables:
                        type: array
                        items:
                          type: object
                          required:
                            - key
                            - value
<<<<<<< HEAD
                            - sensitive
=======
>>>>>>> 1cdc954b
                          properties:
                            key:
                              type: string
                            value:
<<<<<<< HEAD
                              oneOf:
                                - type: string
                                - type: number
                                - type: boolean
                                - type: "null"
=======
                              type: [string, number, boolean]
>>>>>>> 1cdc954b
                            sensitive:
                              type: boolean
      responses:
        "200":
          description: Targets created successfully
          content:
            application/json:
              schema:
                type: object
                required:
                  - count
                properties:
                  count:
                    type: integer
                    description: Number of targets created/updated
        "400":
          description: Bad request - No targets provided or invalid input
          content:
            application/json:
              schema:
                type: object
                properties:
                  error:
                    type: string
        "401":
          description: Unauthorized
        "403":
          description: Permission denied
  /v1/targets/{targetId}:
    get:
      summary: Get a target
      operationId: getTarget
      parameters:
        - name: targetId
          in: path
          required: true
          schema:
            type: string
          description: The target ID
      responses:
        "200":
          description: OK
          content:
            application/json:
              schema:
                type: object
                properties:
                  id:
                    type: string
                  name:
                    type: string
                  workspaceId:
                    type: string
                  kind:
                    type: string
                  identifier:
                    type: string
                  version:
                    type: string
                  config:
                    type: object
                    additionalProperties: true
                  lockedAt:
                    type: string
                    format: date-time
                    nullable: true
                  updatedAt:
                    type: string
                    format: date-time
                  provider:
                    type: object
                    nullable: true
                    properties:
                      id:
                        type: string
                      name:
                        type: string
                  metadata:
                    type: object
                    additionalProperties:
                      type: string
                required:
                  - id
                  - name
                  - kind
                  - identifier
                  - version
                  - config
                  - workspaceId
                  - updatedAt
                  - metadata
        "404":
          description: Target not found
          content:
            application/json:
              schema:
                type: object
                properties:
                  error:
                    type: string
                    example: "Target not found"
                required:
                  - error
    patch:
      summary: Update a target
      operationId: updateTarget
      parameters:
        - name: targetId
          in: path
          required: true
          schema:
            type: string
      requestBody:
        required: true
        content:
          application/json:
            schema:
              type: object
              properties:
                name:
                  type: string
                version:
                  type: string
                kind:
                  type: string
                identifier:
                  type: string
                workspaceId:
                  type: string
                metadata:
                  type: object
                  additionalProperties:
                    type: string
                variables:
                  type: array
                  items:
                    type: object
                    properties:
                      key:
                        type: string
                      value:
                        type: [string, number, boolean]
                      sensitive:
                        type: boolean
                        default: false
                    required:
                      - key
                      - value
      responses:
        "200":
          description: Target updated successfully
          content:
            application/json:
              schema:
                type: object
        "401":
          description: Unauthorized
        "403":
          description: Permission denied
        "404":
          description: Target not found
  /v1/workspaces/{workspace}/config:
    post:
      summary: Create resources from a config file
      operationId: updateConfig
      parameters:
        - name: workspace
          in: path
          required: true
          schema:
            type: string
          description: Name of the workspace
      requestBody:
        required: true
        content:
          application/yaml:
            schema:
              type: string
      responses:
        "200":
          description: Successfully created resources
        "400":
          description: Invalid request
        "401":
          description: Unauthorized
        "403":
          description: Permission denied
        "404":
          description: Workspace not found
        "500":
          description: Internal server error
  /v1/job-agents/name:
    patch:
      summary: Upserts the agent
      operationId: updateJobAgent
      requestBody:
        required: true
        content:
          application/json:
            schema:
              type: object
              properties:
                workspaceId:
                  type: string
                name:
                  type: string
                type:
                  type: string
              required:
                - type
                - name
                - workspaceId
      responses:
        "200":
          description: Successfully retrieved or created the agent
          content:
            application/json:
              schema:
                type: object
                properties:
                  id:
                    type: string
                  name:
                    type: string
                  workspaceId:
                    type: string
                required:
                  - id
                  - name
                  - workspaceId
        "500":
          description: Internal server error
  /v1/workspaces/{workspaceId}/target-providers/name/{name}:
    get:
      summary: Upserts a target provider.
      operationId: upsertTargetProvider
      parameters:
        - name: workspaceId
          in: path
          required: true
          schema:
            type: string
          description: Name of the workspace
        - name: name
          in: path
          required: true
          schema:
            type: string
          description: Name of the target provider
      responses:
        "200":
          description: Successfully retrieved or created the target provider
          content:
            application/json:
              schema:
                type: object
                properties:
                  id:
                    type: string
                  name:
                    type: string
                  workspaceId:
                    type: string
                required:
                  - id
                  - name
                  - workspaceId
        "401":
          description: Unauthorized
        "403":
          description: Permission denied
        "404":
          description: Workspace not found
        "500":
          description: Internal server error
  /v1/target-providers/{providerId}/set:
    patch:
      summary: Sets the target for a provider.
      operationId: setTargetProvidersTargets
      parameters:
        - name: providerId
          in: path
          required: true
          schema:
            type: string
          description: UUID of the scanner
      requestBody:
        required: true
        content:
          application/json:
            schema:
              type: object
              required:
                - targets
              properties:
                targets:
                  type: array
                  items:
                    type: object
                    properties:
                      identifier:
                        type: string
                      name:
                        type: string
                      version:
                        type: string
                      kind:
                        type: string
                      config:
                        type: object
                      metadata:
                        type: object
                        additionalProperties:
                          type: string
                    required:
                      - identifier
                      - name
                      - version
                      - kind
                      - config
                      - metadata
      responses:
        "200":
          description: Successfully updated the deployment target
        "400":
          description: Invalid request
        "404":
          description: Deployment target not found
        "500":
          description: Internal server error
  /v1/job-agents/{agentId}/jobs/running:
    get:
      summary: Get a agents running jobs
      operationId: getAgentRunningJob
      parameters:
        - name: agentId
          in: path
          required: true
          schema:
            type: string
          description: The execution ID
      responses:
        "200":
          description: OK
          content:
            application/json:
              schema:
                type: array
                items:
                  type: object
                  properties:
                    id:
                      type: string
                    status:
                      type: string
                    message:
                      type: string
                    jobAgentId:
                      type: string
                    jobAgentConfig:
                      type: object
                    externalId:
                      type: [string, "null"]
                      nullable: true
                    release:
                      type: object
                    deployment:
                      type: object
                    config:
                      type: object
                    runbook:
                      type: object
                    target:
                      type: object
                    environment:
                      type: object
                  required:
                    - id
                    - status
                    - message
                    - jobAgentId
                    - jobAgentConfig
                    - externalId
                    - config
  /v1/job-agents/{agentId}/queue/next:
    get:
      summary: Get the next jobs
      operationId: getNextJobs
      parameters:
        - name: agentId
          in: path
          required: true
          schema:
            type: string
          description: The agent ID
      responses:
        "200":
          description: OK
          content:
            application/json:
              schema:
                type: object
                properties:
                  jobs:
                    type: array
                    items:
                      type: object
                      properties:
                        id:
                          type: string
                          description: The job ID
                        status:
                          type: string
                        jobAgentId:
                          type: string
                        jobAgentConfig:
                          type: object
                        message:
                          type: string
                        releaseJobTriggerId:
                          type: string
                      required:
                        - id
                        - status
                        - message
                        - releaseJobTriggerId
                        - jobAgentId
                        - jobAgentConfig
  /v1/jobs/{jobId}:
    get:
      summary: Get a job
      operationId: getJob
      parameters:
        - name: jobId
          in: path
          required: true
          schema:
            type: string
          description: The execution ID
      responses:
        "200":
          description: OK
          content:
            application/json:
              schema:
                type: object
                properties:
                  id:
                    type: string
                  status:
                    type: string
                    enum:
                      [
                        completed,
                        cancelled,
                        skipped,
                        in_progress,
                        action_required,
                        pending,
                        failure,
                        invalid_job_agent,
                        invalid_integration,
                        external_run_not_found,
                      ]
                  release:
                    type: object
                    properties:
                      id:
                        type: string
                      version:
                        type: string
                      metadata:
                        type: object
                      config:
                        type: object
                    required: [id, version, metadata, config]
                  deployment:
                    type: object
                    properties:
                      id:
                        type: string
                      name:
                        type: string
                      slug:
                        type: string
                      systemId:
                        type: string
                      jobAgentId:
                        type: string
                    required: [id, version, slug, systemId, jobAgentId]
                  runbook:
                    type: object
                    properties:
                      id:
                        type: string
                      name:
                        type: string
                      systemId:
                        type: string
                      jobAgentId:
                        type: string
                    required: [id, name, systemId, jobAgentId]
                  target:
                    type: object
                    properties:
                      id:
                        type: string
                      name:
                        type: string
                      version:
                        type: string
                      kind:
                        type: string
                      identifier:
                        type: string
                      workspaceId:
                        type: string
                      config:
                        type: object
                      metadata:
                        type: object
                    required:
                      - id
                      - name
                      - version
                      - kind
                      - identifier
                      - workspaceId
                      - config
                      - metadata
                  environment:
                    type: object
                    properties:
                      id:
                        type: string
                      name:
                        type: string
                      systemId:
                        type: string
                    required: [id, name, systemId]
                  variables:
                    type: object
                  approval:
                    type: object
                    nullable: true
                    properties:
                      id:
                        type: string
                      status:
                        type: string
                        enum: [pending, approved, rejected]
                      approver:
                        type: object
                        nullable: true
                        description: Null when status is pending, contains approver details when approved or rejected
                        properties:
                          id:
                            type: string
                          name:
                            type: string
                        required:
                          - id
                          - name
                    required:
                      - id
                      - status
                required:
                  - id
                  - status
                  - createdAt
                  - updatedAt
                  - variables
    patch:
      summary: Update a job
      operationId: updateJob
      parameters:
        - name: jobId
          in: path
          required: true
          schema:
            type: string
          description: The execution ID
      requestBody:
        required: true
        content:
          application/json:
            schema:
              type: object
              properties:
                status:
                  type: string
                message:
                  type: [string, "null"]
                  nullable: true
                externalId:
                  type: [string, "null"]
                  nullable: true
      responses:
        "200":
          description: OK
          content:
            application/json:
              schema:
                type: object
                properties:
                  id:
                    type: string
                required:
                  - id
  /v1/jobs/{jobId}/acknowledge:
    post:
      summary: Acknowledge a job
      operationId: acknowledgeJob
      parameters:
        - name: jobId
          in: path
          required: true
          schema:
            type: string
          description: The agent ID
      responses:
        "200":
          description: OK
          content:
            application/json:
              schema:
                type: object
                properties:
                  success:
                    type: boolean
                required:
                  - success
  /v1/releases:
    post:
      summary: Creates a release
      operationId: createRelease
      requestBody:
        required: true
        content:
          application/json:
            schema:
              type: object
              properties:
                version:
                  type: string
                deploymentId:
                  type: string
                metadata:
                  type: object
              required:
                - version
                - deploymentId
      responses:
        "200":
          description: OK
          content:
            application/json:
              schema:
                type: object
                properties:
                  id:
                    type: string
                  version:
                    type: string
                  metadata:
                    type: object
components:
  securitySchemes:
    apiKey:
      type: apiKey
      in: header
      name: x-api-key
security:
  - apiKey: []<|MERGE_RESOLUTION|>--- conflicted
+++ resolved
@@ -6,11 +6,7 @@
   /v1/targets:
     post:
       summary: Create or update multiple targets
-<<<<<<< HEAD
-      operationId: createTargets
-=======
       operationId: upsertTargets
->>>>>>> 1cdc954b
       requestBody:
         required: true
         content:
@@ -56,23 +52,11 @@
                           required:
                             - key
                             - value
-<<<<<<< HEAD
-                            - sensitive
-=======
->>>>>>> 1cdc954b
                           properties:
                             key:
                               type: string
                             value:
-<<<<<<< HEAD
-                              oneOf:
-                                - type: string
-                                - type: number
-                                - type: boolean
-                                - type: "null"
-=======
                               type: [string, number, boolean]
->>>>>>> 1cdc954b
                             sensitive:
                               type: boolean
       responses:
