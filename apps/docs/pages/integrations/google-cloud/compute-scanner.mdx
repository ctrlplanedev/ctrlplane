--- conflicted
+++ resolved
@@ -6,14 +6,10 @@
 Currently the compute scanner supports importing the following resources:
 
 - Google Kubernetes Engine Clusters (GKE)
-<<<<<<< HEAD
+  - Namespaces
+  - VClusters (Virtual Clusters)
 - Virtual Machines (VMs)
 - Virtual Private Clouds (VPCs)
-=======
-  - Namespaces
-  - VClusters (Virtual Clusters)
-- Google Virtual Private Cloud (VPC)
->>>>>>> baca8b06
 
 ## Managed Compute Scanner
 
