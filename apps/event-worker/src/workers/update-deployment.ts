import type * as schema from "@ctrlplane/db/schema";
import _ from "lodash";

import { and, not, selector } from "@ctrlplane/db";
import { db } from "@ctrlplane/db/client";
import { Channel, createWorker, getQueue } from "@ctrlplane/events";
import { handleEvent } from "@ctrlplane/job-dispatch";
import { logger } from "@ctrlplane/logger";

const log = logger.child({ module: "update-deployment" });

const dispatchExitHooks = async (
  deployment: schema.Deployment,
  exitedResources: schema.Resource[],
) => {
  const events = exitedResources.map((resource) => ({
    action: "deployment.resource.removed" as const,
    payload: { deployment, resource },
  }));

  const handleEventPromises = events.map(handleEvent);
  await Promise.allSettled(handleEventPromises);
};

/**
 * Worker that does the post-processing after a deployment is updated
 * 1. Grab the current release targets for the deployment, with resources
 * 2. For the current resources, recompute the release targets
 *
 * @param {Job<ChannelMap[Channel.UpdateDeployment]>} job - The deployment data
 * @returns {Promise<void>} A promise that resolves when processing is complete
 */
export const updateDeploymentWorker = createWorker(
  Channel.UpdateDeployment,
  async ({ data }) => {
    try {
      const { oldSelector, resourceSelector } = data;
      if (_.isEqual(oldSelector, resourceSelector)) return;

<<<<<<< HEAD
      log.info("Adding compute deployment resource selector job");
      await getQueue(Channel.ComputeDeploymentResourceSelector).add(
        data.id,
        data,
      );
=======
      getQueue(Channel.ComputeDeploymentResourceSelector).add(data.id, data);
>>>>>>> 754a2c11

      const exitedResources = await db.query.resource.findMany({
        where: and(
          selector().query().resources().where(oldSelector).sql(),
          not(selector().query().resources().where(resourceSelector).sql()!),
        ),
      });

      await dispatchExitHooks(data, exitedResources);
    } catch (error) {
      log.error("Error updating deployment", { error });
      throw error;
    }
  },
);<|MERGE_RESOLUTION|>--- conflicted
+++ resolved
@@ -37,15 +37,7 @@
       const { oldSelector, resourceSelector } = data;
       if (_.isEqual(oldSelector, resourceSelector)) return;
 
-<<<<<<< HEAD
-      log.info("Adding compute deployment resource selector job");
-      await getQueue(Channel.ComputeDeploymentResourceSelector).add(
-        data.id,
-        data,
-      );
-=======
       getQueue(Channel.ComputeDeploymentResourceSelector).add(data.id, data);
->>>>>>> 754a2c11
 
       const exitedResources = await db.query.resource.findMany({
         where: and(
