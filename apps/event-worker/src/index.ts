--- conflicted
+++ resolved
@@ -1,13 +1,8 @@
 import { logger } from "@ctrlplane/logger";
 
-<<<<<<< HEAD
-import { createDispatchExecutionJobWorker } from "./job-execution-dispatch";
-import { redis } from "./redis";
-import { createTargetScanWorker } from "./target-scan";
-=======
+import { createDispatchExecutionJobWorker } from "./job-execution-dispatch/index.js";
 import { redis } from "./redis.js";
 import { createTargetScanWorker } from "./target-scan/index.js";
->>>>>>> bf077e5d
 
 const targetScanWorker = createTargetScanWorker();
 const dispatchExecutionJobWorker = createDispatchExecutionJobWorker();
