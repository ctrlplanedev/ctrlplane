--- conflicted
+++ resolved
@@ -83,54 +83,6 @@
                       {provider.targetCount}{" "}
                       {provider.targetCount === 1 ? "target" : "targets"}
                     </Badge>
-<<<<<<< HEAD
-                  ))
-                ) : (
-                  <span className="text-xs italic text-muted-foreground">
-                    No targets
-                  </span>
-                )}
-              </TableCell>
-              <TableCell>
-                {provider.kinds.length > 0 ? (
-                  provider.kinds.map((version) => (
-                    <Badge
-                      key={version.version}
-                      variant="outline"
-                      className="mr-1 h-7 gap-1.5 rounded-full bg-neutral-900 bg-transparent px-2 text-xs text-muted-foreground"
-                    >
-                      {version.version}
-                    </Badge>
-                  ))
-                ) : (
-                  <span className="text-xs italic text-muted-foreground">
-                    No targets
-                  </span>
-                )}
-              </TableCell>
-              <TableCell className="text-sm text-muted-foreground">
-                <TooltipProvider>
-                  <Tooltip>
-                    <TooltipTrigger>
-                      <span>
-                        {new Date(provider.createdAt).toLocaleDateString()}
-                      </span>
-                    </TooltipTrigger>
-                    <TooltipContent>
-                      {formatDistanceToNow(new Date(provider.createdAt), {
-                        addSuffix: true,
-                      })}
-                    </TooltipContent>
-                  </Tooltip>
-                </TooltipProvider>
-              </TableCell>
-              <TableCell className="text-right">
-                <ProviderActionsDropdown provider={provider} />
-              </TableCell>
-            </TableRow>
-          ))}
-        </TableBody>
-=======
                   </div>
                 </TableCell>
                 <TableCell>
@@ -173,7 +125,6 @@
             ))}
           </TableBody>
         </div>
->>>>>>> 9ab81079
       </Table>
     </div>
   );
