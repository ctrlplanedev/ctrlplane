<<<<<<< HEAD
"use client";

import { useState } from "react";
import { notFound } from "next/navigation";
=======
>>>>>>> 06b1ce35
import { SiGooglecloud } from "react-icons/si";
import { TbCheck, TbCopy, TbLoader2 } from "react-icons/tb";
import { useCopyToClipboard } from "react-use";

import { Badge } from "@ctrlplane/ui/badge";
import { Button } from "@ctrlplane/ui/button";
import { Card } from "@ctrlplane/ui/card";

<<<<<<< HEAD
import { api } from "~/trpc/react";

export default function GoogleIntegrationPage({
  params,
}: {
  params: { workspaceSlug: string };
}) {
  const { workspaceSlug } = params;
  const workspace = api.workspace.bySlug.useQuery(workspaceSlug);

  if (workspace.isSuccess && workspace.data == null) return notFound();

  const isIntegrationEnabled =
    workspace.data?.googleServiceAccountEmail != null;

  const createServiceAccount =
    api.workspace.integrations.google.createServiceAccount.useMutation();
  const utils = api.useUtils();
  const [isCopied, setIsCopied] = useState(false);
  const [, copy] = useCopyToClipboard();
  const handleCopy = () => {
    copy(workspace.data?.googleServiceAccountEmail ?? "");
    setIsCopied(true);
    setTimeout(() => {
      setIsCopied(false);
    }, 1000);
  };

=======
export const metadata = { title: "Google Integrations - Settings" };

export default function GoogleIntegrationPage() {
>>>>>>> 06b1ce35
  return (
    <div className="flex flex-col gap-12">
      <div className="flex items-center gap-4">
        <SiGooglecloud className="h-14 w-14 text-red-400" />
        <div className="flex flex-col gap-1">
          <h1 className="text-3xl font-bold">Google</h1>
          <p className="text-sm text-muted-foreground">
            Sync deployment targets, trigger google workflows and more.
          </p>
        </div>
      </div>

      {workspace.isLoading && (
        <div className="flex items-center justify-center">
          <TbLoader2 className="h-10 w-10 animate-spin" />
        </div>
      )}

      {!workspace.isLoading && (
        <>
          <Card className="flex flex-col rounded-md">
            <div className="flex items-center justify-between gap-5 rounded-md p-4">
              <div className="flex flex-grow flex-col gap-1">
                <h2 className="text-lg font-semibold">Service Account</h2>

                <p className="text-sm text-muted-foreground">
                  This integration creates a service account that can be invited
                  to your google projects.
                </p>
              </div>

              {isIntegrationEnabled ? (
                <Button variant="outline">Disable</Button>
              ) : (
                <Button
                  variant="outline"
                  onClick={() =>
                    createServiceAccount
                      .mutateAsync(workspace.data?.id ?? "")
                      .then(() => utils.workspace.bySlug.invalidate())
                  }
                >
                  Enable
                </Button>
              )}
            </div>

            {isIntegrationEnabled && (
              <>
                <div className="h-px w-full bg-border" />

                <div className="flex items-center justify-between p-4 text-sm text-neutral-200">
                  <div className="flex items-center gap-2">
                    <span className="w-64 truncate">
                      {workspace.data?.googleServiceAccountEmail}
                    </span>
                    <Button variant="ghost" size="sm" onClick={handleCopy}>
                      {isCopied ? (
                        <TbCheck className="h-3 w-3 text-green-500" />
                      ) : (
                        <TbCopy className="h-3 w-3" />
                      )}
                    </Button>
                  </div>

                  <div className="flex items-center gap-2">
                    <span>Connected</span>
                    <div className="h-2 w-2 rounded-full bg-green-500" />
                  </div>
                </div>
              </>
            )}
          </Card>
        </>
      )}
    </div>
  );
}<|MERGE_RESOLUTION|>--- conflicted
+++ resolved
@@ -1,127 +1,11 @@
-<<<<<<< HEAD
-"use client";
+import { GoogleIntegration } from "./GoogleIntegration";
 
-import { useState } from "react";
-import { notFound } from "next/navigation";
-=======
->>>>>>> 06b1ce35
-import { SiGooglecloud } from "react-icons/si";
-import { TbCheck, TbCopy, TbLoader2 } from "react-icons/tb";
-import { useCopyToClipboard } from "react-use";
-
-import { Badge } from "@ctrlplane/ui/badge";
-import { Button } from "@ctrlplane/ui/button";
-import { Card } from "@ctrlplane/ui/card";
-
-<<<<<<< HEAD
-import { api } from "~/trpc/react";
+export const metadata = { title: "Google Integrations - Settings" };
 
 export default function GoogleIntegrationPage({
   params,
 }: {
   params: { workspaceSlug: string };
 }) {
-  const { workspaceSlug } = params;
-  const workspace = api.workspace.bySlug.useQuery(workspaceSlug);
-
-  if (workspace.isSuccess && workspace.data == null) return notFound();
-
-  const isIntegrationEnabled =
-    workspace.data?.googleServiceAccountEmail != null;
-
-  const createServiceAccount =
-    api.workspace.integrations.google.createServiceAccount.useMutation();
-  const utils = api.useUtils();
-  const [isCopied, setIsCopied] = useState(false);
-  const [, copy] = useCopyToClipboard();
-  const handleCopy = () => {
-    copy(workspace.data?.googleServiceAccountEmail ?? "");
-    setIsCopied(true);
-    setTimeout(() => {
-      setIsCopied(false);
-    }, 1000);
-  };
-
-=======
-export const metadata = { title: "Google Integrations - Settings" };
-
-export default function GoogleIntegrationPage() {
->>>>>>> 06b1ce35
-  return (
-    <div className="flex flex-col gap-12">
-      <div className="flex items-center gap-4">
-        <SiGooglecloud className="h-14 w-14 text-red-400" />
-        <div className="flex flex-col gap-1">
-          <h1 className="text-3xl font-bold">Google</h1>
-          <p className="text-sm text-muted-foreground">
-            Sync deployment targets, trigger google workflows and more.
-          </p>
-        </div>
-      </div>
-
-      {workspace.isLoading && (
-        <div className="flex items-center justify-center">
-          <TbLoader2 className="h-10 w-10 animate-spin" />
-        </div>
-      )}
-
-      {!workspace.isLoading && (
-        <>
-          <Card className="flex flex-col rounded-md">
-            <div className="flex items-center justify-between gap-5 rounded-md p-4">
-              <div className="flex flex-grow flex-col gap-1">
-                <h2 className="text-lg font-semibold">Service Account</h2>
-
-                <p className="text-sm text-muted-foreground">
-                  This integration creates a service account that can be invited
-                  to your google projects.
-                </p>
-              </div>
-
-              {isIntegrationEnabled ? (
-                <Button variant="outline">Disable</Button>
-              ) : (
-                <Button
-                  variant="outline"
-                  onClick={() =>
-                    createServiceAccount
-                      .mutateAsync(workspace.data?.id ?? "")
-                      .then(() => utils.workspace.bySlug.invalidate())
-                  }
-                >
-                  Enable
-                </Button>
-              )}
-            </div>
-
-            {isIntegrationEnabled && (
-              <>
-                <div className="h-px w-full bg-border" />
-
-                <div className="flex items-center justify-between p-4 text-sm text-neutral-200">
-                  <div className="flex items-center gap-2">
-                    <span className="w-64 truncate">
-                      {workspace.data?.googleServiceAccountEmail}
-                    </span>
-                    <Button variant="ghost" size="sm" onClick={handleCopy}>
-                      {isCopied ? (
-                        <TbCheck className="h-3 w-3 text-green-500" />
-                      ) : (
-                        <TbCopy className="h-3 w-3" />
-                      )}
-                    </Button>
-                  </div>
-
-                  <div className="flex items-center gap-2">
-                    <span>Connected</span>
-                    <div className="h-2 w-2 rounded-full bg-green-500" />
-                  </div>
-                </div>
-              </>
-            )}
-          </Card>
-        </>
-      )}
-    </div>
-  );
+  return <GoogleIntegration workspaceSlug={params.workspaceSlug} />;
 }