--- conflicted
+++ resolved
@@ -229,11 +229,7 @@
 }> = ({ condition, tabbed = false }) => (
   <HoverCard>
     <HoverCardTrigger asChild>
-<<<<<<< HEAD
-      <div className="cursor-pointer rounded-lg bg-inherit text-muted-foreground">
-=======
-      <div className="cursor-pointer rounded-lg bg-neutral-950 text-xs text-muted-foreground">
->>>>>>> 9ab81079
+      <div className="cursor-pointer rounded-lg bg-inherit text-xs text-muted-foreground">
         <StringifiedTargetCondition condition={condition} truncate />
       </div>
     </HoverCardTrigger>
