"use client";

import type * as schema from "@ctrlplane/db/schema";
import React from "react";
import { useRouter } from "next/navigation";
import _ from "lodash";
import { z } from "zod";

import { Alert, AlertDescription, AlertTitle } from "@ctrlplane/ui/alert";
import { Button } from "@ctrlplane/ui/button";
import { Card } from "@ctrlplane/ui/card";
import { Form, FormField, useForm } from "@ctrlplane/ui/form";

import { JobAgentConfig } from "~/components/form/job-agent/JobAgentConfig";
import { JobAgentSelector } from "~/components/form/job-agent/JobAgentSelector";
import { api } from "~/trpc/react";

const JobAgentForm: React.FC<{
  jobAgent?: schema.JobAgent;
  jobAgents: schema.JobAgent[];
<<<<<<< HEAD
  jobAgentConfig: Record<string, any>;
  workspace: { id: string; slug: string };
  deploymentId: string;
}> = ({ jobAgents, workspace, jobAgent, jobAgentConfig, deploymentId }) => {
=======
  config: Record<string, any>;
  deployment: schema.Deployment;
  workspace: { id: string; slug: string };
}> = ({ deployment, jobAgents, workspace, jobAgent, config }) => {
>>>>>>> 41df79a8
  const form = useForm({
    schema: z.object({
      jobAgentId: z.string().uuid(),
      jobAgentConfig: z.record(z.any()),
    }),
    defaultValues: { jobAgentId: jobAgent?.id ?? "", jobAgentConfig },
  });

  const update = api.deployment.update.useMutation();
  const router = useRouter();
<<<<<<< HEAD
  const onFormSubmit = form.handleSubmit((data) =>
    update.mutateAsync({ id: deploymentId, data }).then(() => router.refresh()),
  );
=======
  const onFormSubmit = form.handleSubmit(async (data) => {
    await update.mutateAsync({
      id: deployment.id,
      data: {
        jobAgentId: data.jobAgentId,
        jobAgentConfig: data.config,
      },
    });
    router.refresh();
  });
>>>>>>> 41df79a8

  const { jobAgentId, jobAgentConfig: formConfig } = form.watch();
  const selectedJobAgent = jobAgents.find((j) => j.id === jobAgentId);

  return (
    <Form {...form}>
      <form onSubmit={onFormSubmit} className="space-y-3">
        <FormField
          control={form.control}
          name="jobAgentId"
          render={({ field: { value, onChange } }) => (
            <JobAgentSelector
              className="max-w-[350px]"
              jobAgents={jobAgents}
              workspace={workspace}
              value={value}
              onChange={onChange}
            />
          )}
        />
        <Card className="rounded-md border-neutral-900 p-4">
          <FormField
            control={form.control}
            name="jobAgentConfig"
            render={({ field: { value, onChange } }) =>
              selectedJobAgent == null ? (
                <span className="px-2 text-sm text-muted-foreground">
                  Select a job agent
                </span>
              ) : (
                <JobAgentConfig
                  jobAgent={selectedJobAgent}
                  workspace={workspace}
                  value={value}
                  onChange={onChange}
                />
              )
            }
          />
        </Card>

        <Button
          type="submit"
          disabled={update.isPending || _.isEqual(formConfig, jobAgentConfig)}
        >
          Save
        </Button>
      </form>
    </Form>
  );
};

export const JobAgentSection: React.FC<{
  deployment: schema.Deployment;
  jobAgent?: schema.JobAgent;
  jobAgents: schema.JobAgent[];
  jobAgentConfig: Record<string, any>;
  workspace: { id: string; slug: string };
  deploymentId: string;
}> = (props) => {
  return (
    <div className="container m-8 mx-auto max-w-3xl space-y-2">
      <div id="job-agent">
        <h2 className="">Job Agent</h2>
      </div>

      {props.jobAgent == null && (
        <Alert className="space-y-2 border-red-400 text-red-300">
          <AlertTitle className="font-semibold">
            Job agent not configured
          </AlertTitle>
          <AlertDescription>
            Job agents are used to dispatch jobs to the correct service. Without
            an agent new releases will not take any action.
          </AlertDescription>
        </Alert>
      )}
      <JobAgentForm {...props} />
    </div>
  );
};<|MERGE_RESOLUTION|>--- conflicted
+++ resolved
@@ -18,17 +18,10 @@
 const JobAgentForm: React.FC<{
   jobAgent?: schema.JobAgent;
   jobAgents: schema.JobAgent[];
-<<<<<<< HEAD
   jobAgentConfig: Record<string, any>;
   workspace: { id: string; slug: string };
   deploymentId: string;
 }> = ({ jobAgents, workspace, jobAgent, jobAgentConfig, deploymentId }) => {
-=======
-  config: Record<string, any>;
-  deployment: schema.Deployment;
-  workspace: { id: string; slug: string };
-}> = ({ deployment, jobAgents, workspace, jobAgent, config }) => {
->>>>>>> 41df79a8
   const form = useForm({
     schema: z.object({
       jobAgentId: z.string().uuid(),
@@ -39,22 +32,9 @@
 
   const update = api.deployment.update.useMutation();
   const router = useRouter();
-<<<<<<< HEAD
   const onFormSubmit = form.handleSubmit((data) =>
     update.mutateAsync({ id: deploymentId, data }).then(() => router.refresh()),
   );
-=======
-  const onFormSubmit = form.handleSubmit(async (data) => {
-    await update.mutateAsync({
-      id: deployment.id,
-      data: {
-        jobAgentId: data.jobAgentId,
-        jobAgentConfig: data.config,
-      },
-    });
-    router.refresh();
-  });
->>>>>>> 41df79a8
 
   const { jobAgentId, jobAgentConfig: formConfig } = form.watch();
   const selectedJobAgent = jobAgents.find((j) => j.id === jobAgentId);
@@ -108,7 +88,6 @@
 };
 
 export const JobAgentSection: React.FC<{
-  deployment: schema.Deployment;
   jobAgent?: schema.JobAgent;
   jobAgents: schema.JobAgent[];
   jobAgentConfig: Record<string, any>;
