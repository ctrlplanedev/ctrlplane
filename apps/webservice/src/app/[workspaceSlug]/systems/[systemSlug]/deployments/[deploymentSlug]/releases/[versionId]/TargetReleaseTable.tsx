--- conflicted
+++ resolved
@@ -8,11 +8,7 @@
   IconChevronRight,
   IconDots,
   IconExternalLink,
-<<<<<<< HEAD
-=======
   IconFilter,
-  IconLoader2,
->>>>>>> d44a6d8c
 } from "@tabler/icons-react";
 import { capitalCase } from "change-case";
 import _ from "lodash";
