"use client";

import type { JobStatus } from "@ctrlplane/validators/jobs";
import React, { Fragment } from "react";
<<<<<<< HEAD
=======
import Link from "next/link";
import { usePathname } from "next/navigation";
>>>>>>> a93f3954
import { IconLoader2 } from "@tabler/icons-react";
import { capitalCase } from "change-case";
import _ from "lodash";

import { cn } from "@ctrlplane/ui";
import { Table, TableBody, TableCell, TableRow } from "@ctrlplane/ui/table";

import { JobTableStatusIcon } from "~/app/[workspaceSlug]/_components/JobTableStatusIcon";
import { useTargetDrawer } from "~/app/[workspaceSlug]/_components/target-drawer/TargetDrawer";
import { api } from "~/trpc/react";
import { TargetDropdownMenu } from "./TargetDropdownMenu";

type TargetReleaseTableProps = {
  release: { id: string; version: string };
  deploymentName: string;
};

export const TargetReleaseTable: React.FC<TargetReleaseTableProps> = ({
  release,
  deploymentName,
}) => {
<<<<<<< HEAD
  const { setTargetId } = useTargetDrawer();
=======
  const pathname = usePathname();
>>>>>>> a93f3954
  const releaseJobTriggerQuery = api.job.config.byReleaseId.useQuery(
    release.id,
    { refetchInterval: 5_000 },
  );
  if (releaseJobTriggerQuery.isLoading)
    return (
      <div className="flex h-full w-full items-center justify-center py-12">
        <IconLoader2 className="animate-spin" size={32} />
      </div>
    );

  return (
    <Table>
      <TableBody>
        {_.chain(releaseJobTriggerQuery.data)
          .groupBy((r) => r.environmentId)
          .entries()
          .map(([envId, jobs]) => (
            <Fragment key={envId}>
              <TableRow className={cn("sticky bg-neutral-800/40")}>
                <TableCell>
                  {jobs[0]?.environment != null && (
                    <div className="flex items-center gap-4">
                      <div className="flex-grow">
                        <strong>{jobs[0].environment.name}</strong>
                      </div>
                    </div>
                  )}
                </TableCell>
                <TableCell>
                  Status
                </TableCell>
                <TableCell>
                  Type
                </TableCell>
                <TableCell>
                  External ID
                </TableCell>
                <TableCell>
                  External URL
                </TableCell>
                <TableCell>
                  Actions
                </TableCell>
              </TableRow>
              {jobs.map((job, idx) => (
                <TableRow
                  key={job.id}
                  className={cn(
                    idx !== jobs.length - 1 && "border-b-neutral-800/50",
                  )}
                  onClick={() => job.target?.id && setTargetId(job.target.id)}
                >
<<<<<<< HEAD
                  <TableCell>{job.target?.name}</TableCell>
=======
                  <TableCell className="hover:bg-neutral-800/55">
                    <Link
                      href={`${pathname}?target_id=${job.target?.id}`}
                      className="block w-full hover:text-blue-300"
                    >
                      {job.target?.name}
                    </Link>
                  </TableCell>
>>>>>>> a93f3954
                  <TableCell>
                    <div className="flex items-center gap-1">
                      <JobTableStatusIcon status={job.job.status} />
                      {capitalCase(job.job.status)}
                    </div>
                  </TableCell>
                  <TableCell>{job.type}</TableCell>
                  <TableCell>
                    {job.job.externalId != null ? (
                      <code className="font-mono text-xs">
                        {job.job.externalId}
                      </code>
                    ) : (
                      <span className="text-sm text-muted-foreground">
                        No external ID
                      </span>
                    )}
                  </TableCell>
                  <TableCell onClick={(e) => e.stopPropagation()}>
                    {job.job.externalUrl != null ? (
                      <Link
                        href={job.job.externalUrl}
                        rel="nofollow noreferrer"
                        target="_blank"
                      >
                        {job.job.externalUrl}
                      </Link>
                    ) : (
                      <span className="text-sm text-muted-foreground">
                        No external URL
                      </span>
                    )}
                  </TableCell>
                  <TableCell onClick={(e) => e.stopPropagation()}>
                    <TargetDropdownMenu
                      release={release}
                      deploymentName={deploymentName}
                      target={job.target}
                      environmentId={job.environmentId}
                      job={{
                        id: job.job.id,
                        status: job.job.status as JobStatus,
                      }}
                    />
                  </TableCell>
                </TableRow>
              ))}
            </Fragment>
          ))
          .value()}
      </TableBody>
    </Table>
  );
};<|MERGE_RESOLUTION|>--- conflicted
+++ resolved
@@ -2,11 +2,8 @@
 
 import type { JobStatus } from "@ctrlplane/validators/jobs";
 import React, { Fragment } from "react";
-<<<<<<< HEAD
-=======
 import Link from "next/link";
 import { usePathname } from "next/navigation";
->>>>>>> a93f3954
 import { IconLoader2 } from "@tabler/icons-react";
 import { capitalCase } from "change-case";
 import _ from "lodash";
@@ -28,11 +25,8 @@
   release,
   deploymentName,
 }) => {
-<<<<<<< HEAD
   const { setTargetId } = useTargetDrawer();
-=======
   const pathname = usePathname();
->>>>>>> a93f3954
   const releaseJobTriggerQuery = api.job.config.byReleaseId.useQuery(
     release.id,
     { refetchInterval: 5_000 },
@@ -62,21 +56,11 @@
                     </div>
                   )}
                 </TableCell>
-                <TableCell>
-                  Status
-                </TableCell>
-                <TableCell>
-                  Type
-                </TableCell>
-                <TableCell>
-                  External ID
-                </TableCell>
-                <TableCell>
-                  External URL
-                </TableCell>
-                <TableCell>
-                  Actions
-                </TableCell>
+                <TableCell>Status</TableCell>
+                <TableCell>Type</TableCell>
+                <TableCell>External ID</TableCell>
+                <TableCell>External URL</TableCell>
+                <TableCell>Actions</TableCell>
               </TableRow>
               {jobs.map((job, idx) => (
                 <TableRow
@@ -86,9 +70,7 @@
                   )}
                   onClick={() => job.target?.id && setTargetId(job.target.id)}
                 >
-<<<<<<< HEAD
                   <TableCell>{job.target?.name}</TableCell>
-=======
                   <TableCell className="hover:bg-neutral-800/55">
                     <Link
                       href={`${pathname}?target_id=${job.target?.id}`}
@@ -97,7 +79,6 @@
                       {job.target?.name}
                     </Link>
                   </TableCell>
->>>>>>> a93f3954
                   <TableCell>
                     <div className="flex items-center gap-1">
                       <JobTableStatusIcon status={job.job.status} />
