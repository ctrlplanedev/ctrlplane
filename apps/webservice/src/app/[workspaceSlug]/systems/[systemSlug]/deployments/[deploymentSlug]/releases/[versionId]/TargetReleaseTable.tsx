--- conflicted
+++ resolved
@@ -1,16 +1,8 @@
 "use client";
 
-<<<<<<< HEAD
-import React, { Fragment, useState } from "react";
-import { useRouter } from "next/navigation";
-import { IconAlertTriangle, IconDots, IconLoader2 } from "@tabler/icons-react";
-=======
-import type { Workspace } from "@ctrlplane/db/schema";
 import type { JobStatus } from "@ctrlplane/validators/jobs";
 import React, { Fragment } from "react";
-import Link from "next/link";
 import { IconLoader2 } from "@tabler/icons-react";
->>>>>>> 2a4ebcd2
 import { capitalCase } from "change-case";
 import _ from "lodash";
 
