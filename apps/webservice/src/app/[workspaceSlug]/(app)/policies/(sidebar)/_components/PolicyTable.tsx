"use client";

import type { RouterOutputs } from "@ctrlplane/api";
<<<<<<< HEAD
import Link from "next/link";
import { useParams } from "next/navigation";
=======
import { useState } from "react";
import { useRouter } from "next/navigation";
>>>>>>> 7fd60371
import { IconDots, IconPencil, IconTrash } from "@tabler/icons-react";

import { Badge } from "@ctrlplane/ui/badge";
import { Button } from "@ctrlplane/ui/button";
import {
  DropdownMenu,
  DropdownMenuContent,
  DropdownMenuItem,
  DropdownMenuTrigger,
} from "@ctrlplane/ui/dropdown-menu";
import { Switch } from "@ctrlplane/ui/switch";
import {
  Table,
  TableBody,
  TableCell,
  TableHead,
  TableHeader,
  TableRow,
} from "@ctrlplane/ui/table";
import { toast } from "@ctrlplane/ui/toast";

import type { RuleType } from "./rule-themes";
<<<<<<< HEAD
import { urls } from "../../../../../urls";
=======
import { api } from "~/trpc/react";
>>>>>>> 7fd60371
import {
  getRuleTypeIcon,
  getRuleTypeLabel,
  getTypeColorClass,
} from "./rule-themes";

interface PolicyTableProps {
  policies: RouterOutputs["policy"]["list"];
}

const getRules = (policy: RouterOutputs["policy"]["list"][number]) => {
  const rules: RuleType[] = [];
  if (policy.denyWindows.length > 0) rules.push("deny-window");
  if (
    policy.versionAnyApprovals != null ||
    policy.versionUserApprovals.length > 0 ||
    policy.versionRoleApprovals.length > 0
  )
    rules.push("approval-gate");
  if (policy.deploymentVersionSelector != null)
    rules.push("deployment-version-selector");

  return rules;
};

interface PolicyTableRowProps {
  policy: RouterOutputs["policy"]["list"][number];
}

const PolicyTableRow: React.FC<PolicyTableRowProps> = ({ policy }) => {
  const updatePolicy = api.policy.update.useMutation();
  const router = useRouter();
  const [isEnabled, setIsEnabled] = useState(policy.enabled);
  const rules = getRules(policy);
  const environmentCount = 0;
  const deploymentCount = 0;

  return (
    <TableRow className="group cursor-pointer hover:bg-muted/50">
      {/* Name column */}
      <TableCell>
        <div className="font-medium">{policy.name}</div>
        {policy.description && (
          <div className="mt-1 line-clamp-2 max-w-md pr-4 text-sm text-muted-foreground transition-colors group-hover:text-foreground/80">
            {policy.description}
          </div>
        )}
      </TableCell>

      <TableCell className="min-w-[200px]">
        <div className="flex flex-wrap gap-1.5">
          {rules.length === 0 ? (
            <div className="text-xs text-muted-foreground">No rules</div>
          ) : (
            rules.map((rule, idx) => {
              const Icon = getRuleTypeIcon(rule);
              return (
                <Badge
                  key={idx}
                  variant="outline"
                  className={`pl-1.5 pr-2 text-xs ${getTypeColorClass(rule)}`}
                >
                  <Icon className="size-3" />
                  <span className="ml-1">{getRuleTypeLabel(rule)}</span>
                </Badge>
              );
            })
          )}
        </div>
      </TableCell>

      {/* Target column */}
      <TableCell>
        <div className="flex flex-col gap-1">
          <div className="flex items-center gap-1">
            <Badge variant="secondary" className="text-xs">
              D: {deploymentCount}
            </Badge>

            <Badge variant="outline" className="text-xs">
              E: {environmentCount}
            </Badge>
          </div>
        </div>
      </TableCell>

      {/* Priority column */}
      <TableCell>
        <Badge variant="outline">{policy.priority}</Badge>
      </TableCell>

      {/* Status column */}
      <TableCell>
        <Switch
          checked={isEnabled}
          onCheckedChange={(checked) => {
            updatePolicy.mutate({
              id: policy.id,
              data: { enabled: checked },
            });
            setIsEnabled(checked);
            router.refresh();
            toast.success("Policy updated");
          }}
          className="data-[state=checked]:bg-green-500"
        />
      </TableCell>

      {/* Actions column */}
      <TableCell>
        <DropdownMenu>
          <DropdownMenuTrigger asChild onClick={(e) => e.stopPropagation()}>
            <Button variant="ghost" className="h-8 w-8 p-0">
              <IconDots className="h-4 w-4" />
            </Button>
          </DropdownMenuTrigger>
          <DropdownMenuContent align="end">
            <DropdownMenuItem className="cursor-pointer">
              <IconPencil className="mr-2 h-4 w-4" />
              Edit
            </DropdownMenuItem>
            <DropdownMenuItem className="cursor-pointer text-destructive focus:text-destructive">
              <IconTrash className="mr-2 h-4 w-4" />
              Delete
            </DropdownMenuItem>
          </DropdownMenuContent>
        </DropdownMenu>
      </TableCell>
    </TableRow>
  );
};

export const PolicyTable: React.FC<PolicyTableProps> = ({ policies }) => {
  const { workspaceSlug } = useParams<{ workspaceSlug: string }>();

  const editUrl = (policyId: string) =>
    urls.workspace(workspaceSlug).policies().edit(policyId).baseUrl();

  // Return early if no rules to display
  if (policies.length === 0)
    return (
      <div className="flex h-32 items-center justify-center rounded-lg border border-dashed">
        <p className="text-sm text-muted-foreground">No policies found</p>
      </div>
    );

  return (
    <>
      <Table>
        {/* Table Header */}
        <TableHeader>
          <TableRow>
            <TableHead className="w-[300px]">Name</TableHead>
            <TableHead>Rules</TableHead>
            <TableHead>Targets</TableHead>
            <TableHead>Priority</TableHead>
            <TableHead>Status</TableHead>
            <TableHead className="w-[80px]"></TableHead>
          </TableRow>
        </TableHeader>

        {/* Table Body */}
        <TableBody>
<<<<<<< HEAD
          {policies.map((policy) => {
            const environmentCount = 0;
            const deploymentCount = 0;

            const rules = getRules(policy);

            return (
              <TableRow
                key={policy.id}
                className="group cursor-pointer hover:bg-muted/50"
              >
                {/* Name column */}
                <TableCell>
                  <div className="font-medium">{policy.name}</div>
                  {policy.description && (
                    <div className="mt-1 line-clamp-2 max-w-md pr-4 text-sm text-muted-foreground transition-colors group-hover:text-foreground/80">
                      {policy.description}
                    </div>
                  )}
                </TableCell>

                <TableCell className="min-w-[200px]">
                  <div className="flex flex-wrap gap-1.5">
                    {rules.length === 0 ? (
                      <div className="text-xs text-muted-foreground">
                        No rules
                      </div>
                    ) : (
                      rules.map((rule, idx) => {
                        const Icon = getRuleTypeIcon(rule);
                        return (
                          <Badge
                            key={idx}
                            variant="outline"
                            className={`pl-1.5 pr-2 text-xs ${getTypeColorClass(rule)}`}
                          >
                            <Icon className="size-3" />
                            <span className="ml-1">
                              {getRuleTypeLabel(rule)}
                            </span>
                          </Badge>
                        );
                      })
                    )}
                  </div>
                </TableCell>

                {/* Target column */}
                <TableCell>
                  <div className="flex flex-col gap-1">
                    <div className="flex items-center gap-1">
                      <Badge variant="secondary" className="text-xs">
                        D: {deploymentCount}
                      </Badge>

                      <Badge variant="outline" className="text-xs">
                        E: {environmentCount}
                      </Badge>
                    </div>
                  </div>
                </TableCell>

                {/* Priority column */}
                <TableCell>
                  <Badge variant="outline">{policy.priority}</Badge>
                </TableCell>

                {/* Status column */}
                <TableCell>
                  <Switch
                    checked={policy.enabled}
                    className="data-[state=checked]:bg-green-500"
                  />
                </TableCell>

                {/* Actions column */}
                <TableCell>
                  <DropdownMenu>
                    <DropdownMenuTrigger
                      asChild
                      onClick={(e) => e.stopPropagation()}
                    >
                      <Button variant="ghost" className="h-8 w-8 p-0">
                        <IconDots className="h-4 w-4" />
                      </Button>
                    </DropdownMenuTrigger>
                    <DropdownMenuContent align="end">
                      <DropdownMenuItem>
                        <Link
                          href={editUrl(policy.id)}
                          className="flex cursor-pointer items-center"
                        >
                          <IconPencil className="mr-2 h-4 w-4" />
                          Edit
                        </Link>
                      </DropdownMenuItem>
                      <DropdownMenuItem className="cursor-pointer text-destructive focus:text-destructive">
                        <IconTrash className="mr-2 h-4 w-4" />
                        Delete
                      </DropdownMenuItem>
                    </DropdownMenuContent>
                  </DropdownMenu>
                </TableCell>
              </TableRow>
            );
          })}
=======
          {policies.map((policy) => (
            <PolicyTableRow key={policy.id} policy={policy} />
          ))}
>>>>>>> 7fd60371
        </TableBody>
      </Table>

      {/* Dialogs */}
      {/* {selectedRule && (
        <>
          <RuleDetailsDialog
            rule={selectedRule}
            open={isDetailsDialogOpen}
            onOpenChange={setIsDetailsDialogOpen}
          />
          <EditRuleDialog
            rule={selectedRule}
            open={isEditDialogOpen}
            onOpenChange={setIsEditDialogOpen}
          />
        </>
      )} */}
    </>
  );
};<|MERGE_RESOLUTION|>--- conflicted
+++ resolved
@@ -1,13 +1,9 @@
 "use client";
 
 import type { RouterOutputs } from "@ctrlplane/api";
-<<<<<<< HEAD
+import { useState } from "react";
 import Link from "next/link";
-import { useParams } from "next/navigation";
-=======
-import { useState } from "react";
-import { useRouter } from "next/navigation";
->>>>>>> 7fd60371
+import { useParams, useRouter } from "next/navigation";
 import { IconDots, IconPencil, IconTrash } from "@tabler/icons-react";
 
 import { Badge } from "@ctrlplane/ui/badge";
@@ -30,11 +26,8 @@
 import { toast } from "@ctrlplane/ui/toast";
 
 import type { RuleType } from "./rule-themes";
-<<<<<<< HEAD
-import { urls } from "../../../../../urls";
-=======
+import { urls } from "~/app/urls";
 import { api } from "~/trpc/react";
->>>>>>> 7fd60371
 import {
   getRuleTypeIcon,
   getRuleTypeLabel,
@@ -65,12 +58,19 @@
 }
 
 const PolicyTableRow: React.FC<PolicyTableRowProps> = ({ policy }) => {
+  const { workspaceSlug } = useParams<{ workspaceSlug: string }>();
   const updatePolicy = api.policy.update.useMutation();
   const router = useRouter();
   const [isEnabled, setIsEnabled] = useState(policy.enabled);
   const rules = getRules(policy);
   const environmentCount = 0;
   const deploymentCount = 0;
+
+  const editUrl = urls
+    .workspace(workspaceSlug)
+    .policies()
+    .edit(policy.id)
+    .baseUrl();
 
   return (
     <TableRow className="group cursor-pointer hover:bg-muted/50">
@@ -152,10 +152,12 @@
             </Button>
           </DropdownMenuTrigger>
           <DropdownMenuContent align="end">
-            <DropdownMenuItem className="cursor-pointer">
-              <IconPencil className="mr-2 h-4 w-4" />
-              Edit
-            </DropdownMenuItem>
+            <Link href={editUrl}>
+              <DropdownMenuItem className="cursor-pointer">
+                <IconPencil className="mr-2 h-4 w-4" />
+                Edit
+              </DropdownMenuItem>
+            </Link>
             <DropdownMenuItem className="cursor-pointer text-destructive focus:text-destructive">
               <IconTrash className="mr-2 h-4 w-4" />
               Delete
@@ -168,11 +170,6 @@
 };
 
 export const PolicyTable: React.FC<PolicyTableProps> = ({ policies }) => {
-  const { workspaceSlug } = useParams<{ workspaceSlug: string }>();
-
-  const editUrl = (policyId: string) =>
-    urls.workspace(workspaceSlug).policies().edit(policyId).baseUrl();
-
   // Return early if no rules to display
   if (policies.length === 0)
     return (
@@ -198,118 +195,9 @@
 
         {/* Table Body */}
         <TableBody>
-<<<<<<< HEAD
-          {policies.map((policy) => {
-            const environmentCount = 0;
-            const deploymentCount = 0;
-
-            const rules = getRules(policy);
-
-            return (
-              <TableRow
-                key={policy.id}
-                className="group cursor-pointer hover:bg-muted/50"
-              >
-                {/* Name column */}
-                <TableCell>
-                  <div className="font-medium">{policy.name}</div>
-                  {policy.description && (
-                    <div className="mt-1 line-clamp-2 max-w-md pr-4 text-sm text-muted-foreground transition-colors group-hover:text-foreground/80">
-                      {policy.description}
-                    </div>
-                  )}
-                </TableCell>
-
-                <TableCell className="min-w-[200px]">
-                  <div className="flex flex-wrap gap-1.5">
-                    {rules.length === 0 ? (
-                      <div className="text-xs text-muted-foreground">
-                        No rules
-                      </div>
-                    ) : (
-                      rules.map((rule, idx) => {
-                        const Icon = getRuleTypeIcon(rule);
-                        return (
-                          <Badge
-                            key={idx}
-                            variant="outline"
-                            className={`pl-1.5 pr-2 text-xs ${getTypeColorClass(rule)}`}
-                          >
-                            <Icon className="size-3" />
-                            <span className="ml-1">
-                              {getRuleTypeLabel(rule)}
-                            </span>
-                          </Badge>
-                        );
-                      })
-                    )}
-                  </div>
-                </TableCell>
-
-                {/* Target column */}
-                <TableCell>
-                  <div className="flex flex-col gap-1">
-                    <div className="flex items-center gap-1">
-                      <Badge variant="secondary" className="text-xs">
-                        D: {deploymentCount}
-                      </Badge>
-
-                      <Badge variant="outline" className="text-xs">
-                        E: {environmentCount}
-                      </Badge>
-                    </div>
-                  </div>
-                </TableCell>
-
-                {/* Priority column */}
-                <TableCell>
-                  <Badge variant="outline">{policy.priority}</Badge>
-                </TableCell>
-
-                {/* Status column */}
-                <TableCell>
-                  <Switch
-                    checked={policy.enabled}
-                    className="data-[state=checked]:bg-green-500"
-                  />
-                </TableCell>
-
-                {/* Actions column */}
-                <TableCell>
-                  <DropdownMenu>
-                    <DropdownMenuTrigger
-                      asChild
-                      onClick={(e) => e.stopPropagation()}
-                    >
-                      <Button variant="ghost" className="h-8 w-8 p-0">
-                        <IconDots className="h-4 w-4" />
-                      </Button>
-                    </DropdownMenuTrigger>
-                    <DropdownMenuContent align="end">
-                      <DropdownMenuItem>
-                        <Link
-                          href={editUrl(policy.id)}
-                          className="flex cursor-pointer items-center"
-                        >
-                          <IconPencil className="mr-2 h-4 w-4" />
-                          Edit
-                        </Link>
-                      </DropdownMenuItem>
-                      <DropdownMenuItem className="cursor-pointer text-destructive focus:text-destructive">
-                        <IconTrash className="mr-2 h-4 w-4" />
-                        Delete
-                      </DropdownMenuItem>
-                    </DropdownMenuContent>
-                  </DropdownMenu>
-                </TableCell>
-              </TableRow>
-            );
-          })}
-=======
           {policies.map((policy) => (
             <PolicyTableRow key={policy.id} policy={policy} />
           ))}
->>>>>>> 7fd60371
         </TableBody>
       </Table>
 
