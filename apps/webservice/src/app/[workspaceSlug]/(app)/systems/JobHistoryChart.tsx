--- conflicted
+++ resolved
@@ -22,33 +22,7 @@
     { refetchInterval: 60_000 },
   );
 
-<<<<<<< HEAD
-  const targets = api.resource.byWorkspaceId.list.useQuery({
-=======
-  const now = startOfDay(new Date());
-  const chartData = dateRange(sub(now, { weeks: 6 }), now, 1, "days").map(
-    (d) => {
-      const dayData =
-        dailyCounts.data?.find((c) => isSameDay(c.date, d))?.statusCounts ??
-        ({} as Record<JobStatus, number | undefined>);
-      const total = _.sumBy(Object.values(dayData), (c) => c ?? 0);
-      const failureCount = dayData[JobStatus.Failure] ?? 0;
-      const failureRate = total > 0 ? (failureCount / total) * 100 : 0;
-      const date = new Date(d).toISOString();
-      return { date, ...dayData, failureRate };
-    },
-  );
-
-  const maxFailureRate = _.maxBy(chartData, "failureRate")?.failureRate ?? 0;
-  const maxLineTickDomain =
-    maxFailureRate > 0 ? Math.min(100, Math.ceil(maxFailureRate * 1.1)) : 10;
-
-  const maxDailyCount =
-    _.maxBy(dailyCounts.data, "totalCount")?.totalCount ?? 0;
-  const maxBarTickDomain = Math.ceil(maxDailyCount * 1.1);
-
   const resources = api.resource.byWorkspaceId.list.useQuery({
->>>>>>> e8631754
     workspaceId: workspace.id,
     limit: 0,
   });
