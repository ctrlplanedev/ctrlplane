"use client";

import type { RouterOutputs } from "@ctrlplane/api";
import type * as schema from "@ctrlplane/db/schema";
import type { JobCondition } from "@ctrlplane/validators/jobs";
import { useParams, useRouter } from "next/navigation";
import { IconFilter, IconGraph, IconSettings } from "@tabler/icons-react";
import { formatDistanceToNowStrict } from "date-fns";
import _ from "lodash";

import { cn } from "@ctrlplane/ui";
import { Badge } from "@ctrlplane/ui/badge";
import { Button } from "@ctrlplane/ui/button";
import {
  CardContent,
  CardDescription,
  CardHeader,
  CardTitle,
} from "@ctrlplane/ui/card";
import { Skeleton } from "@ctrlplane/ui/skeleton";
import {
  Table,
  TableBody,
  TableCell,
  TableHead,
  TableHeader,
  TableRow,
} from "@ctrlplane/ui/table";
import { ColumnOperator } from "@ctrlplane/validators/conditions";
import { JobFilterType } from "@ctrlplane/validators/jobs";

import { useReleaseChannelDrawer } from "~/app/[workspaceSlug]/(app)/_components/release-channel-drawer/useReleaseChannelDrawer";
import { ReleaseConditionBadge } from "~/app/[workspaceSlug]/(app)/_components/release-condition/ReleaseConditionBadge";
import { ReleaseConditionDialog } from "~/app/[workspaceSlug]/(app)/_components/release-condition/ReleaseConditionDialog";
import { useReleaseFilter } from "~/app/[workspaceSlug]/(app)/_components/release-condition/useReleaseFilter";
import { api } from "~/trpc/react";
import { DailyJobsChart } from "../../../../../_components/DailyJobsChart";
import { DeployButton } from "../../DeployButton";
import { Release } from "../../TableCells";
import {
  EnvironmentColumnSelector,
  useEnvironmentColumnSelector,
} from "./EnvironmentColumnSelector";
import { ReleaseDistributionGraphPopover } from "./ReleaseDistributionPopover";

type Environment = RouterOutputs["environment"]["bySystemId"][number];

type DeploymentPageContentProps = {
  deployment: schema.Deployment & { releaseChannels: schema.ReleaseChannel[] };
  environments: Environment[];
  releaseChannel: schema.ReleaseChannel | null;
};

export const DeploymentPageContent: React.FC<DeploymentPageContentProps> = ({
  deployment,
  environments,
  releaseChannel,
}) => {
  const { filter, setFilter } = useReleaseFilter();
  const { setReleaseChannelId } = useReleaseChannelDrawer();

  const { workspaceSlug, systemSlug } = useParams<{
    workspaceSlug: string;
    systemSlug: string;
  }>();

  const releases = api.release.list.useQuery(
    { deploymentId: deployment.id, filter: filter ?? undefined, limit: 30 },
    { refetchInterval: 2_000 },
  );

  const releaseIds = releases.data?.items.map((r) => r.id) ?? [];
  const blockedEnvByRelease = api.release.blocked.useQuery(releaseIds, {
    enabled: releaseIds.length > 0,
  });

  const timezone = Intl.DateTimeFormat().resolvedOptions().timeZone;
  const dailyCounts = api.job.config.byDeploymentId.dailyCount.useQuery(
    { deploymentId: deployment.id, timezone },
    { enabled: releaseIds.length > 0, refetchInterval: 60_000 },
  );
  const totalJobs = (dailyCounts.data ?? []).reduce(
    (acc, c) => acc + Number(c.totalCount),
    0,
  );

  const loading = releases.isLoading;
  const router = useRouter();

<<<<<<< HEAD
  const inDeploymentFilter: JobCondition = {
    type: JobFilterType.Deployment,
    operator: ColumnOperator.Equals,
    value: deployment.id,
  };

  const numEnvironmentBlocks = Math.min(3, environments.length);
=======
  const {
    selectedEnvironmentIds,
    setEnvironmentIdSelected,
    setEnvironmentIds,
  } = useEnvironmentColumnSelector(environments);

  const selectedEnvironments = environments.filter((e) =>
    selectedEnvironmentIds.includes(e.id),
  );

  const numEnvironmentBlocks = Math.min(3, selectedEnvironments.length);
>>>>>>> e8631754

  return (
    <div>
      <div className="h-full text-sm">
        <div className="w-[calc(100vw-267px)]">
          <CardHeader className="flex flex-col items-stretch space-y-0 border-b p-0 sm:flex-row">
            <div className="flex flex-1 flex-col justify-center gap-1 px-6 py-5 sm:py-6">
              <CardTitle>Job executions</CardTitle>
              <CardDescription>
                Total executions of all jobs in the last 6 weeks
              </CardDescription>
            </div>
            <div className="flex">
              <div className="relative z-30 flex flex-1 flex-col justify-center gap-1 border-t px-6 py-4 text-left even:border-l data-[active=true]:bg-muted/50 sm:border-l sm:border-t-0 sm:px-8 sm:py-6">
                <span className="text-xs text-muted-foreground">Jobs</span>
                <span className="text-lg font-bold leading-none sm:text-3xl">
                  {totalJobs}
                </span>
              </div>

              <div className="relative z-30 flex flex-1 flex-col justify-center gap-1 border-t px-6 py-4 text-left even:border-l data-[active=true]:bg-muted/50 sm:border-l sm:border-t-0 sm:px-8 sm:py-6">
                <span className="text-xs text-muted-foreground">Releases</span>
                <span className="text-lg font-bold leading-none sm:text-3xl">
                  {releases.data?.total ?? "-"}
                </span>
              </div>
            </div>
          </CardHeader>
          <CardContent className="flex border-b px-2 sm:p-6">
            <DailyJobsChart
              dailyCounts={dailyCounts.data ?? []}
              baseFilter={inDeploymentFilter}
            />
          </CardContent>
        </div>
        <div className="flex items-center gap-4 border-b border-neutral-800 p-1 px-2">
          <div className="flex flex-grow items-center gap-2">
            <ReleaseConditionDialog
              condition={filter}
              onChange={setFilter}
              releaseChannels={deployment.releaseChannels}
            >
              <div className="flex items-center gap-2">
                <Button
                  variant="ghost"
                  size="icon"
                  className="flex h-7 w-7 flex-shrink-0 items-center gap-1 text-xs"
                >
                  <IconFilter className="h-4 w-4" />
                </Button>

                {filter != null && releaseChannel == null && (
                  <ReleaseConditionBadge condition={filter} />
                )}
              </div>
            </ReleaseConditionDialog>
            {releaseChannel != null && (
              <div className="flex items-center gap-2">
                <span>{releaseChannel.name}</span>
                <Button
                  variant="ghost"
                  size="icon"
                  className="h-6 w-6"
                  onClick={() => setReleaseChannelId(releaseChannel.id)}
                >
                  <IconSettings className="h-4 w-4" />
                </Button>
              </div>
            )}
          </div>

          <EnvironmentColumnSelector
            environments={environments}
            selectedEnvironmentIds={selectedEnvironmentIds}
            onSelectEnvironment={setEnvironmentIdSelected}
            onSetEnvironmentIds={setEnvironmentIds}
          />

          <div className="flex items-center gap-2 rounded-lg border border-neutral-800/50 px-2 py-1 text-sm text-muted-foreground">
            Total:
            <Badge
              variant="outline"
              className="rounded-full border-neutral-800 text-inherit"
            >
              {releases.data?.total ?? "-"}
            </Badge>
          </div>

          <ReleaseDistributionGraphPopover deployment={deployment}>
            <Button
              variant="ghost"
              size="icon"
              className="flex h-7 w-7 flex-shrink-0 items-center gap-1 text-xs"
            >
              <IconGraph className="h-4 w-4" />
            </Button>
          </ReleaseDistributionGraphPopover>
        </div>
      </div>
      <div className="h-full text-sm">
        {loading && (
          <div className="space-y-2 p-4">
            {_.range(10).map((i) => (
              <Skeleton
                key={i}
                className="h-9 w-full"
                style={{ opacity: 1 * (1 - i / 10) }}
              />
            ))}
          </div>
        )}
        {!loading && releases.data && (
          <Table>
            <TableHeader>
              <TableRow className="hover:bg-transparent">
                <TableHead className="sticky left-0 z-10 min-w-[500px] p-0">
                  <div className="flex h-[40px] items-center pl-2 backdrop-blur-sm">
                    Version
                  </div>
                </TableHead>
                {selectedEnvironments.map((env) => (
                  <TableHead className="border-l pl-4" key={env.id}>
                    <div className="flex w-[220px] items-center gap-2">
                      {env.name}
                      <Badge
                        variant="outline"
                        className="rounded-full px-1.5 font-light text-muted-foreground"
                      >
                        {env.resources.length}
                      </Badge>
                    </div>
                  </TableHead>
                ))}
              </TableRow>
            </TableHeader>
            <TableBody>
              {releases.data.items.map((release, releaseIdx) => (
                <TableRow
                  key={release.id}
                  className="cursor-pointer hover:bg-transparent"
                  onClick={() =>
                    router.push(
                      `/${workspaceSlug}/systems/${systemSlug}/deployments/${deployment.slug}/releases/${release.id}`,
                    )
                  }
                >
                  <TableCell
                    className={cn(
                      "sticky left-0 z-10 min-w-[500px] p-0 text-base",
                      releaseIdx === releases.data.items.length - 1 &&
                        "border-b",
                    )}
                  >
                    <div
                      className={cn(
                        "flex h-[60px] items-center gap-2 px-4 backdrop-blur-sm",
                        numEnvironmentBlocks === 3 &&
                          "max-w-[calc(100vw-256px-737px)]",
                        numEnvironmentBlocks === 2 &&
                          "max-w-[calc(100vw-256px-491px)]",
                        numEnvironmentBlocks === 1 &&
                          "max-w-[calc(100vw-256px-246px)]",
                      )}
                    >
                      <span className="truncate">{release.name}</span>{" "}
                      <Badge
                        variant="secondary"
                        className="flex-shrink-0 text-xs hover:bg-secondary"
                      >
                        {formatDistanceToNowStrict(release.createdAt, {
                          addSuffix: true,
                        })}
                      </Badge>
                    </div>
                  </TableCell>
                  {selectedEnvironments.map((env) => {
                    const environmentReleaseReleaseJobTriggers =
                      release.releaseJobTriggers.filter(
                        (t) => t.environmentId === env.id,
                      );

                    const hasResources = env.resources.length > 0;
                    const isAlreadyDeployed =
                      environmentReleaseReleaseJobTriggers.length > 0;
                    const hasJobAgent = deployment.jobAgentId != null;
                    const blockedEnv = blockedEnvByRelease.data?.find(
                      (be) =>
                        be.releaseId === release.id &&
                        be.environmentId === env.id,
                    );
                    const isBlockedByReleaseChannel = blockedEnv != null;

                    const showRelease = isAlreadyDeployed;
                    const showDeployButton =
                      !isAlreadyDeployed &&
                      hasJobAgent &&
                      hasResources &&
                      !isBlockedByReleaseChannel;

                    return (
                      <TableCell
                        className={cn(
                          "h-[60px] w-[220px] border-l",
                          releaseIdx === releases.data.items.length - 1 &&
                            "border-b",
                        )}
                        onClick={(e) => e.stopPropagation()}
                        key={env.id}
                      >
                        <div className="flex w-full items-center justify-center">
                          {showRelease && (
                            <Release
                              workspaceSlug={workspaceSlug}
                              systemSlug={systemSlug}
                              deploymentSlug={deployment.slug}
                              releaseId={release.id}
                              version={release.version}
                              environment={env}
                              name={release.version}
                              deployedAt={
                                environmentReleaseReleaseJobTriggers[0]!
                                  .createdAt
                              }
                              releaseJobTriggers={
                                environmentReleaseReleaseJobTriggers
                              }
                            />
                          )}

                          {showDeployButton && (
                            <DeployButton
                              releaseId={release.id}
                              environmentId={env.id}
                            />
                          )}

                          {!isAlreadyDeployed && (
                            <div className="text-center text-xs text-muted-foreground/70">
                              {isBlockedByReleaseChannel && (
                                <>
                                  Blocked by{" "}
                                  <Button
                                    variant="link"
                                    size="sm"
                                    onClick={() =>
                                      setReleaseChannelId(
                                        blockedEnv.releaseChannelId ?? null,
                                      )
                                    }
                                    className="px-0 text-muted-foreground/70"
                                  >
                                    release channel
                                  </Button>
                                </>
                              )}
                              {!isBlockedByReleaseChannel &&
                                !hasJobAgent &&
                                "No job agent"}
                              {!isBlockedByReleaseChannel &&
                                hasJobAgent &&
                                !hasResources &&
                                "No resources"}
                            </div>
                          )}
                        </div>
                      </TableCell>
                    );
                  })}
                </TableRow>
              ))}
            </TableBody>
          </Table>
        )}
      </div>
    </div>
  );
};<|MERGE_RESOLUTION|>--- conflicted
+++ resolved
@@ -87,15 +87,12 @@
   const loading = releases.isLoading;
   const router = useRouter();
 
-<<<<<<< HEAD
   const inDeploymentFilter: JobCondition = {
     type: JobFilterType.Deployment,
     operator: ColumnOperator.Equals,
     value: deployment.id,
   };
 
-  const numEnvironmentBlocks = Math.min(3, environments.length);
-=======
   const {
     selectedEnvironmentIds,
     setEnvironmentIdSelected,
@@ -107,7 +104,6 @@
   );
 
   const numEnvironmentBlocks = Math.min(3, selectedEnvironments.length);
->>>>>>> e8631754
 
   return (
     <div>
