"use client";

import Link from "next/link";
import { useParams } from "next/navigation";
import { format } from "date-fns";
import { useInView } from "react-intersection-observer";

import { Skeleton } from "@ctrlplane/ui/skeleton";

import { urls } from "~/app/urls";
import { api } from "~/trpc/react";
import { StatusIcon } from "./StatusIcon";

const CellSkeleton: React.FC = () => (
  <div className="flex h-full w-full items-center gap-2">
    <Skeleton className="h-6 w-6 rounded-full" />
    <div className="flex flex-col gap-2">
      <Skeleton className="h-[16px] w-20 rounded-full" />
      <Skeleton className="h-3 w-20 rounded-full" />
    </div>
  </div>
);

type DeploymentEnvironmentCellProps = {
  environmentId: string;
  deployment: { id: string; slug: string };
  systemSlug: string;
};

const DeploymentEnvironmentCell: React.FC<DeploymentEnvironmentCellProps> = ({
  environmentId,
  deployment,
  systemSlug,
}) => {
  const { workspaceSlug } = useParams<{ workspaceSlug: string }>();

<<<<<<< HEAD
  console.log(environmentId, deployment, systemSlug);
=======
  const deploy = api.redeploy.useMutation();
  const router = useRouter();
>>>>>>> 66b40372

  const { data, isLoading } = api.system.table.cell.useQuery({
    environmentId,
    deploymentId: deployment.id,
  });

  const deploymentUrls = urls
    .workspace(workspaceSlug)
    .system(systemSlug)
    .deployment(deployment.slug);

  if (isLoading) return <CellSkeleton />;

  if (data == null)
    return (
      <Link
        href={deploymentUrls.releases()}
        className="flex h-full w-full items-center justify-center text-muted-foreground"
      >
        No jobs
      </Link>
    );

  const versionUrl = deploymentUrls.release(data.versionId).baseUrl();

  return (
<<<<<<< HEAD
    <div className="flex h-full w-full items-center justify-center p-1">
      <Link
        href={versionUrl}
        className="flex w-full items-center gap-2 rounded-md p-2 hover:bg-accent"
=======
    <div className="flex w-full items-center justify-center rounded-md p-2 hover:bg-secondary/50">
      <div
        className="flex w-full cursor-pointer items-center justify-between gap-2 bg-transparent p-0 hover:bg-transparent"
        onClick={() =>
          deploy
            .mutateAsync({
              environmentId: environment.id,
              deploymentId: deployment.id,
            })
            .then(() => router.refresh())
        }
>>>>>>> 66b40372
      >
        <StatusIcon statuses={data.statuses} />
        <div className="flex flex-col">
          <div className="max-w-36 truncate font-semibold">
            {data.versionTag}
          </div>
          <div className="text-xs text-muted-foreground">
            {format(data.versionCreatedAt, "MMM d, hh:mm aa")}
          </div>
        </div>
      </Link>
    </div>
  );
};

export const LazyDeploymentEnvironmentCell: React.FC<
  DeploymentEnvironmentCellProps
> = (props) => {
  const { ref, inView } = useInView();

  return (
    <div
      className="flex h-[70px] w-[220px] items-center justify-center"
      ref={ref}
    >
      {!inView && <CellSkeleton />}
      {inView && <DeploymentEnvironmentCell {...props} />}
    </div>
  );
};<|MERGE_RESOLUTION|>--- conflicted
+++ resolved
@@ -34,13 +34,6 @@
 }) => {
   const { workspaceSlug } = useParams<{ workspaceSlug: string }>();
 
-<<<<<<< HEAD
-  console.log(environmentId, deployment, systemSlug);
-=======
-  const deploy = api.redeploy.useMutation();
-  const router = useRouter();
->>>>>>> 66b40372
-
   const { data, isLoading } = api.system.table.cell.useQuery({
     environmentId,
     deploymentId: deployment.id,
@@ -57,33 +50,21 @@
     return (
       <Link
         href={deploymentUrls.releases()}
-        className="flex h-full w-full items-center justify-center text-muted-foreground"
+        className="flex h-full w-full items-center justify-center p-2 text-muted-foreground"
       >
-        No jobs
+        <div className="flex h-full w-full items-center justify-center hover:bg-accent">
+          No jobs
+        </div>
       </Link>
     );
 
   const versionUrl = deploymentUrls.release(data.versionId).baseUrl();
 
   return (
-<<<<<<< HEAD
     <div className="flex h-full w-full items-center justify-center p-1">
       <Link
         href={versionUrl}
         className="flex w-full items-center gap-2 rounded-md p-2 hover:bg-accent"
-=======
-    <div className="flex w-full items-center justify-center rounded-md p-2 hover:bg-secondary/50">
-      <div
-        className="flex w-full cursor-pointer items-center justify-between gap-2 bg-transparent p-0 hover:bg-transparent"
-        onClick={() =>
-          deploy
-            .mutateAsync({
-              environmentId: environment.id,
-              deploymentId: deployment.id,
-            })
-            .then(() => router.refresh())
-        }
->>>>>>> 66b40372
       >
         <StatusIcon statuses={data.statuses} />
         <div className="flex flex-col">
