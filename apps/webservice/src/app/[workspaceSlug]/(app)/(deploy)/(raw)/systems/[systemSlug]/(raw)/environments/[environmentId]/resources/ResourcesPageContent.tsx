"use client";

import type * as SCHEMA from "@ctrlplane/db/schema";
import type {
  ComparisonCondition,
  ResourceCondition,
} from "@ctrlplane/validators/resources";
import React, { useState } from "react";
import {
  IconFilter,
  IconGrid3x3,
  IconList,
  IconSearch,
} from "@tabler/icons-react";
import _ from "lodash";
import { useDebounce } from "react-use";
import { isPresent } from "ts-is-present";

import { cn } from "@ctrlplane/ui";
import { Button } from "@ctrlplane/ui/button";
import {
  Card,
  CardContent,
  CardDescription,
  CardHeader,
  CardTitle,
} from "@ctrlplane/ui/card";
import { Input } from "@ctrlplane/ui/input";
import {
  Select,
  SelectContent,
  SelectItem,
  SelectTrigger,
  SelectValue,
} from "@ctrlplane/ui/select";
import { Skeleton } from "@ctrlplane/ui/skeleton";
import {
  ColumnOperator,
  ComparisonOperator,
  ConditionType,
} from "@ctrlplane/validators/conditions";
import {
  ResourceConditionType,
  ResourceOperator,
} from "@ctrlplane/validators/resources";

import { ResourceConditionDialog } from "~/app/[workspaceSlug]/(app)/_components/resources/condition/ResourceConditionDialog";
import { usePagination } from "~/app/[workspaceSlug]/(app)/_hooks/usePagination";
import { EditSelector } from "./_components/EditSelector";
import { ResourceCard } from "./_components/ResourceCard";
import { ResourceTable } from "./_components/ResourceTable";
import { useFilteredResources } from "./_hooks/useFilteredResources";

const PAGE_SIZE = 16;

<<<<<<< HEAD
const parseResourceFilter = (
=======
const safeParseInt = (value: string, total: number) => {
  try {
    const page = parseInt(value);
    const isValidNumber = !Number.isNaN(page);
    const isWithinBounds =
      page >= 0 && (total > 0 ? page * PAGE_SIZE < total : true);
    return isValidNumber && isWithinBounds ? page : 0;
  } catch {
    return 0;
  }
};

const usePagination = (total: number) => {
  const router = useRouter();
  const searchParams = useSearchParams();
  const page = safeParseInt(searchParams.get("page") ?? "0", total);
  const setPage = (page: number) => {
    const url = new URL(window.location.href);
    url.searchParams.set("page", page.toString());
    router.replace(`${url.pathname}?${url.searchParams.toString()}`);
  };
  return { page, setPage };
};

const parseResourceSelector = (
>>>>>>> 4492af95
  filter: ResourceCondition | null,
): ComparisonCondition | null => {
  if (filter == null) return null;

  if (filter.type === "comparison")
    return filter.conditions.length > 0 ? filter : null;

  return {
    type: "comparison",
    operator: "and",
    not: false,
    conditions: [filter],
  };
};

const getResourceFilterFromDropdownChange = (
  resourceFilter: ComparisonCondition | null,
  value: string,
  type: ResourceConditionType.Kind | ResourceConditionType.Version,
): ComparisonCondition | null => {
  if (value === "all") {
    if (resourceFilter == null) return null;

    const conditionsExcludingType = resourceFilter.conditions.filter(
      (c) => c.type !== type,
    );

    return { ...resourceFilter, conditions: conditionsExcludingType };
  }

  const condition: ResourceCondition = {
    type,
    operator: ResourceOperator.Equals,
    value,
  };

  if (resourceFilter == null) {
    return {
      type: ConditionType.Comparison,
      operator: ComparisonOperator.And,
      not: false,
      conditions: [condition],
    };
  }

  const conditionsExcludingType = resourceFilter.conditions.filter(
    (c) => c.type !== type,
  );

  const newResourceFilter: ResourceCondition = {
    type: ConditionType.Comparison,
    operator: ComparisonOperator.And,
    not: false,
    conditions: [...conditionsExcludingType, condition],
  };

  return parseResourceSelector(newResourceFilter);
};

const getResourceFilterWithSearch = (
  resourceFilter: ComparisonCondition | null,
  searchTerm: string,
): ComparisonCondition | null => {
  if (searchTerm.length === 0) {
    if (resourceFilter == null) return null;

    const conditionsExcludingSearch = resourceFilter.conditions.filter(
      (c) => c.type !== ResourceConditionType.Name,
    );

    return parseResourceSelector({
      ...resourceFilter,
      conditions: conditionsExcludingSearch,
    });
  }

  const newNameCondition: ResourceCondition = {
    type: ResourceConditionType.Name,
    operator: ColumnOperator.Contains,
    value: searchTerm,
  };

  if (resourceFilter == null) {
    return parseResourceSelector({
      type: ConditionType.Comparison,
      operator: ComparisonOperator.And,
      not: false,
      conditions: [newNameCondition],
    });
  }

  const conditionsExcludingSearch = resourceFilter.conditions.filter(
    (c) => c.type !== ResourceConditionType.Name,
  );

  return parseResourceSelector({
    ...resourceFilter,
    conditions: [...conditionsExcludingSearch, newNameCondition],
  });
};

export const ResourcesPageContent: React.FC<{
  environment: SCHEMA.Environment;
  workspaceId: string;
}> = ({ environment, workspaceId }) => {
  const allResourcesQ = useFilteredResources(
    workspaceId,
    environment.id,
    environment.resourceSelector,
  );

  const totalResources = allResourcesQ.resources.length;
  const healthyResources = allResourcesQ.resources.filter(
    (r) => r.status === "healthy",
  ).length;
  const healthyPercentage =
    totalResources > 0 ? (healthyResources / totalResources) * 100 : 0;
  const unhealthyResources = allResourcesQ.resources.filter(
    (r) => r.status === "unhealthy",
  ).length;
  const deployingResources = allResourcesQ.resources.filter(
    (r) => r.status === "deploying",
  ).length;

  const { page, setPage } = usePagination(totalResources, PAGE_SIZE);

  const hasPreviousPage = page > 0;
  const hasNextPage = (page + 1) * PAGE_SIZE < totalResources;

  const [selectedView, setSelectedView] = useState("grid");
  const [resourceFilter, setResourceFilter] =
    useState<ComparisonCondition | null>(null);

  const finalFilter: ResourceCondition = {
    type: ConditionType.Comparison,
    operator: ComparisonOperator.And,
    not: false,
    conditions: [environment.resourceSelector, resourceFilter].filter(
      isPresent,
    ),
  };

  const { resources, isLoading } = useFilteredResources(
    workspaceId,
    environment.id,
    finalFilter,
    PAGE_SIZE,
    page * PAGE_SIZE,
  );

  const handleFilterDropdownChange = (
    value: string,
    type: ResourceConditionType.Kind | ResourceConditionType.Version,
  ) => {
    const newResourceFilter = getResourceFilterFromDropdownChange(
      resourceFilter,
      value,
      type,
    );
    setResourceFilter(parseResourceSelector(newResourceFilter));
  };

  const [search, setSearch] = useState("");

  useDebounce(
    () => {
      setResourceFilter(getResourceFilterWithSearch(resourceFilter, search));
    },
    500,
    [search],
  );

  // Group resources by component
  const resourcesByVersion = _(resources)
    .groupBy((t) => t.version)
    .value() as Record<string, typeof resources>;
  const resourcesByKind = _(resources)
    .groupBy((t) => t.version + ": " + t.kind)
    .value() as Record<string, typeof resources>;

  if (environment.resourceSelector == null)
    return (
      <Card>
        <CardHeader className="flex flex-row items-center justify-between">
          <div className="space-y-1">
            <CardTitle>Resources</CardTitle>
            <CardDescription>
              Resources managed in this environment
            </CardDescription>
          </div>
          <EditSelector environment={environment} />
        </CardHeader>
        <CardContent>
          <p>No resource filter set for this environment</p>
        </CardContent>
      </Card>
    );

  return (
    <Card>
      <CardHeader className="flex flex-row items-center justify-between">
        <div className="space-y-1">
          <CardTitle>Resources</CardTitle>
          <CardDescription>
            Resources managed in this environment
          </CardDescription>
        </div>
        <EditSelector environment={environment} />
      </CardHeader>
      <CardContent>
        <div className="space-y-6">
          {/* Resource Summary Cards */}
          <div className="mb-6 grid grid-cols-1 gap-4 md:grid-cols-4">
            <div className="rounded-lg border border-neutral-800 bg-neutral-900/50 p-4">
              <div className="mb-1 text-xs text-neutral-400">
                Total Resources
              </div>
              <div className="text-2xl font-semibold text-neutral-100">
                {resources.length}
              </div>
              <div className="mt-1 flex items-center text-xs">
                <span className="text-neutral-400">
                  Across {Object.keys(resourcesByKind).length} kinds
                </span>
              </div>
            </div>

            <div className="rounded-lg border border-neutral-800 bg-neutral-900/50 p-4">
              <div className="mb-1 flex items-center gap-1.5 text-xs text-neutral-400">
                <div className="h-2 w-2 rounded-full bg-green-500"></div>
                <span>Healthy</span>
              </div>
              <div className="text-2xl font-semibold text-green-400">
                {healthyResources}
              </div>
              <div className="mt-1 flex items-center text-xs">
                <span className="text-green-400">
                  {Number(healthyPercentage).toFixed(0)}% of resources
                </span>
              </div>
            </div>

            <div className="rounded-lg border border-neutral-800 bg-neutral-900/50 p-4">
              <div className="mb-1 flex items-center gap-1.5 text-xs text-neutral-400">
                <div className="h-2 w-2 rounded-full bg-red-500"></div>
                <span>Unhealthy</span>
              </div>
              <div className="text-2xl font-semibold text-red-400">
                {unhealthyResources}
              </div>
              <div className="mt-1 flex items-center text-xs">
                <span className="text-red-400">
                  {unhealthyResources > 0
                    ? "Action required"
                    : "No issues detected"}
                </span>
              </div>
            </div>

            <div className="rounded-lg border border-neutral-800 bg-neutral-900/50 p-4">
              <div className="mb-1 flex items-center gap-1.5 text-xs text-neutral-400">
                <div className="h-2 w-2 rounded-full bg-blue-500"></div>
                <span>Deploying</span>
              </div>
              <div className="text-2xl font-semibold text-blue-400">
                {deployingResources}
              </div>
              <div className="mt-1 flex items-center text-xs">
                <span className="text-blue-400">
                  {deployingResources > 0
                    ? "Updates in progress"
                    : "No active deployments"}
                </span>
              </div>
            </div>
          </div>

          {/* Search and Filters */}
          <div className="mb-4 flex flex-col justify-between gap-4 md:flex-row">
            <div className="relative">
              <IconSearch className="absolute left-3 top-1/2 h-4 w-4 -translate-y-1/2 text-muted-foreground" />
              <Input
                placeholder="Search resources..."
                className="w-full pl-8 md:w-80"
                value={search}
                onChange={(e) => setSearch(e.target.value)}
              />
            </div>
            <div className="flex flex-wrap items-center gap-2">
              <ResourceConditionDialog
                condition={resourceFilter}
                onChange={(condition) =>
                  setResourceFilter(parseResourceSelector(condition))
                }
              >
                <Button variant="outline">
                  <IconFilter className="mr-1 h-3.5 w-3.5" />
                  {resourceFilter != null &&
                  resourceFilter.conditions.length > 0
                    ? `Filter (${resourceFilter.conditions.length})`
                    : "Filter"}
                </Button>
              </ResourceConditionDialog>

              <Select
                onValueChange={(value) => {
                  if (value === "all") {
                    handleFilterDropdownChange(
                      value,
                      ResourceConditionType.Kind,
                    );
                    return;
                  }

                  const tokens = value.split(":");

                  const kind = tokens.at(1);
                  if (kind == null) return;
                  const trimmedKind = kind.trim();
                  if (trimmedKind.length === 0) return;

                  handleFilterDropdownChange(
                    trimmedKind,
                    ResourceConditionType.Kind,
                  );
                }}
              >
                <SelectTrigger className="w-40">
                  <SelectValue placeholder="All Kinds" />
                </SelectTrigger>
                <SelectContent>
                  <SelectItem value="all">All Kinds</SelectItem>
                  {Object.keys(resourcesByKind).map((kind) => (
                    <SelectItem key={kind} value={kind}>
                      {kind}
                    </SelectItem>
                  ))}
                </SelectContent>
              </Select>

              <Select
                onValueChange={(value) =>
                  handleFilterDropdownChange(
                    value,
                    ResourceConditionType.Version,
                  )
                }
              >
                <SelectTrigger className="w-40">
                  <SelectValue placeholder="All Versions" />
                </SelectTrigger>
                <SelectContent>
                  <SelectItem value="all">All Versions</SelectItem>
                  {Object.keys(resourcesByVersion).map((version) => (
                    <SelectItem key={version} value={version}>
                      {version}
                    </SelectItem>
                  ))}
                </SelectContent>
              </Select>

              <div className="flex">
                <Button
                  variant="outline"
                  onClick={() => setSelectedView("grid")}
                  className={cn(
                    "rounded-r-none",
                    selectedView === "grid"
                      ? "bg-neutral-800"
                      : "hover:bg-neutral-800/50",
                  )}
                >
                  <IconGrid3x3 className="h-4 w-4" />
                </Button>
                <Button
                  variant="outline"
                  onClick={() => setSelectedView("list")}
                  className={cn(
                    "rounded-l-none",
                    selectedView === "list"
                      ? "bg-neutral-800"
                      : "hover:bg-neutral-800/50",
                  )}
                >
                  <IconList className="h-4 w-4" />
                </Button>
              </div>
            </div>
          </div>

          {/* Resource Content */}
          {selectedView === "grid" && (
            <div className="grid grid-cols-1 gap-4 sm:grid-cols-2 lg:grid-cols-3 xl:grid-cols-4">
              {!isLoading &&
                resources.map((resource) => (
                  <ResourceCard key={resource.id} resource={resource} />
                ))}
              {isLoading &&
                Array.from({ length: 8 }).map((_, index) => (
                  <Skeleton key={index} className="h-[196px] w-full" />
                ))}
            </div>
          )}
          {selectedView === "list" && <ResourceTable resources={resources} />}

          <div className="mt-4 flex items-center justify-between text-sm text-neutral-400">
            <div>
              {totalResources === resources.length ? (
                <>Showing all {resources.length} resources</>
              ) : (
                <>
                  Showing {resources.length} of {totalResources} resources
                </>
              )}
              {resourceFilter != null &&
                resourceFilter.conditions.length > 0 && (
                  <>
                    {" "}
                    • <span className="text-blue-400">Filtered</span>
                  </>
                )}
            </div>
            <div className="flex gap-2">
              <Button
                variant="outline"
                size="sm"
                onClick={() => setPage(page - 1)}
                disabled={!hasPreviousPage}
              >
                Previous
              </Button>
              <Button
                variant="outline"
                size="sm"
                onClick={() => setPage(page + 1)}
                disabled={!hasNextPage}
              >
                Next
              </Button>
            </div>
          </div>
        </div>
      </CardContent>
    </Card>
  );
};<|MERGE_RESOLUTION|>--- conflicted
+++ resolved
@@ -53,47 +53,19 @@
 
 const PAGE_SIZE = 16;
 
-<<<<<<< HEAD
-const parseResourceFilter = (
-=======
-const safeParseInt = (value: string, total: number) => {
-  try {
-    const page = parseInt(value);
-    const isValidNumber = !Number.isNaN(page);
-    const isWithinBounds =
-      page >= 0 && (total > 0 ? page * PAGE_SIZE < total : true);
-    return isValidNumber && isWithinBounds ? page : 0;
-  } catch {
-    return 0;
-  }
-};
-
-const usePagination = (total: number) => {
-  const router = useRouter();
-  const searchParams = useSearchParams();
-  const page = safeParseInt(searchParams.get("page") ?? "0", total);
-  const setPage = (page: number) => {
-    const url = new URL(window.location.href);
-    url.searchParams.set("page", page.toString());
-    router.replace(`${url.pathname}?${url.searchParams.toString()}`);
-  };
-  return { page, setPage };
-};
-
 const parseResourceSelector = (
->>>>>>> 4492af95
-  filter: ResourceCondition | null,
+  selector: ResourceCondition | null,
 ): ComparisonCondition | null => {
-  if (filter == null) return null;
-
-  if (filter.type === "comparison")
-    return filter.conditions.length > 0 ? filter : null;
+  if (selector == null) return null;
+
+  if (selector.type === "comparison")
+    return selector.conditions.length > 0 ? selector : null;
 
   return {
     type: "comparison",
     operator: "and",
     not: false,
-    conditions: [filter],
+    conditions: [selector],
   };
 };
 
