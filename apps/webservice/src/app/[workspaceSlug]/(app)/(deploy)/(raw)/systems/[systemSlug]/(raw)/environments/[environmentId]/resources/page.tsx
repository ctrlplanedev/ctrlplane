--- conflicted
+++ resolved
@@ -15,16 +15,12 @@
   params: Promise<{ workspaceSlug: string; environmentId: string }>;
 }) {
   const { workspaceSlug, environmentId } = await props.params;
-<<<<<<< HEAD
+  const workspace = await api.workspace.bySlug(workspaceSlug);
+  const environment = await api.environment.byId(environmentId);
+  if (workspace == null || environment == null) return notFound();
 
-  const [workspace, environment] = await Promise.all([
-    api.workspace.bySlug(workspaceSlug),
-    api.environment.byId(environmentId),
-  ]);
-
-  if (workspace == null || environment == null) return notFound();
-  const { resourceFilter: resourceSelector } = environment;
-  if (resourceSelector == null)
+  const { resourceFilter } = environment;
+  if (resourceFilter == null)
     return (
       <Card>
         <CardHeader>
@@ -39,11 +35,6 @@
       </Card>
     );
 
-=======
-  const workspace = await api.workspace.bySlug(workspaceSlug);
-  const environment = await api.environment.byId(environmentId);
-  if (workspace == null || environment == null) return notFound();
->>>>>>> 871669ec
   return (
     <Card>
       <CardHeader>
@@ -52,14 +43,8 @@
       </CardHeader>
       <CardContent>
         <ResourcesPageContent
-<<<<<<< HEAD
-          id={environment.id}
-          resourceSelector={resourceSelector}
-          workspaceId={workspace.id}
-=======
           workspaceId={workspace.id}
           environment={environment}
->>>>>>> 871669ec
         />
       </CardContent>
     </Card>
