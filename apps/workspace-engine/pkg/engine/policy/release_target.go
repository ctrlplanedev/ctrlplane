package policy

import (
	"fmt"
	"workspace-engine/pkg/engine/selector"
	"workspace-engine/pkg/model"
	"workspace-engine/pkg/model/conditions"
	"workspace-engine/pkg/model/deployment"
	"workspace-engine/pkg/model/environment"
	"workspace-engine/pkg/model/resource"
)

type ReleaseTarget struct {
	Resource    resource.Resource
	Environment environment.Environment
	Deployment  deployment.Deployment
}

func (r ReleaseTarget) GetID() string {
	return r.Resource.ID + r.Deployment.ID + r.Environment.ID
}

<<<<<<< HEAD
func (r ReleaseTarget) GetType() string {
	return "release_target"
=======
// GetPolicyTargets returns all PolicyTargets that match this ReleaseTarget
func (r ReleaseTarget) GetPolicyTargets(ctx context.Context, policyTargetSelector selector.SelectorEngine[ReleaseTarget, policy.PolicyTarget]) ([]policy.PolicyTarget, error) {
	return policyTargetSelector.GetSelectorsForEntity(ctx, r)
>>>>>>> 509eb32c
}

type PolicyTarget struct {
	ID string

<<<<<<< HEAD
	ResourceSelector    conditions.JSONCondition `json:"resourceSelector"`
	EnvironmentSelector conditions.JSONCondition `json:"environmentSelector"`
	DeploymentSelector  conditions.JSONCondition `json:"deploymentSelector"`

	EnvironmentMatcher selector.SelectorEngine[environment.Environment, PolicyTarget]
	DeploymentMatcher  selector.SelectorEngine[deployment.Deployment, PolicyTarget]
	ResourceMatcher    selector.SelectorEngine[resource.Resource, PolicyTarget]
}

func (p PolicyTarget) GetID() string {
	return p.ID
}

func (p PolicyTarget) Selector(entity model.MatchableEntity) (conditions.JSONCondition, error) {
	if _, ok := entity.(resource.Resource); ok {
		return p.ResourceSelector, nil
	}
	if _, ok := entity.(environment.Environment); ok {
		return p.EnvironmentSelector, nil
	}
	if _, ok := entity.(deployment.Deployment); ok {
		return p.DeploymentSelector, nil
	}

	return conditions.JSONCondition{}, fmt.Errorf("entity type is not supported by policy target selector")
=======
	EnvironmentSelector selector.SelectorEngine[environment.Environment, policy.PolicyTarget]
	DeploymentSelector  selector.SelectorEngine[deployment.Deployment, policy.PolicyTarget]
	ResourceSelector    selector.SelectorEngine[resource.Resource, policy.PolicyTarget]
>>>>>>> 509eb32c
}<|MERGE_RESOLUTION|>--- conflicted
+++ resolved
@@ -1,12 +1,12 @@
 package policy
 
 import (
-	"fmt"
+	"context"
 	"workspace-engine/pkg/engine/selector"
-	"workspace-engine/pkg/model"
 	"workspace-engine/pkg/model/conditions"
 	"workspace-engine/pkg/model/deployment"
 	"workspace-engine/pkg/model/environment"
+	"workspace-engine/pkg/model/policy"
 	"workspace-engine/pkg/model/resource"
 )
 
@@ -20,20 +20,14 @@
 	return r.Resource.ID + r.Deployment.ID + r.Environment.ID
 }
 
-<<<<<<< HEAD
-func (r ReleaseTarget) GetType() string {
-	return "release_target"
-=======
 // GetPolicyTargets returns all PolicyTargets that match this ReleaseTarget
 func (r ReleaseTarget) GetPolicyTargets(ctx context.Context, policyTargetSelector selector.SelectorEngine[ReleaseTarget, policy.PolicyTarget]) ([]policy.PolicyTarget, error) {
 	return policyTargetSelector.GetSelectorsForEntity(ctx, r)
->>>>>>> 509eb32c
 }
 
 type PolicyTarget struct {
 	ID string
 
-<<<<<<< HEAD
 	ResourceSelector    conditions.JSONCondition `json:"resourceSelector"`
 	EnvironmentSelector conditions.JSONCondition `json:"environmentSelector"`
 	DeploymentSelector  conditions.JSONCondition `json:"deploymentSelector"`
@@ -41,27 +35,4 @@
 	EnvironmentMatcher selector.SelectorEngine[environment.Environment, PolicyTarget]
 	DeploymentMatcher  selector.SelectorEngine[deployment.Deployment, PolicyTarget]
 	ResourceMatcher    selector.SelectorEngine[resource.Resource, PolicyTarget]
-}
-
-func (p PolicyTarget) GetID() string {
-	return p.ID
-}
-
-func (p PolicyTarget) Selector(entity model.MatchableEntity) (conditions.JSONCondition, error) {
-	if _, ok := entity.(resource.Resource); ok {
-		return p.ResourceSelector, nil
-	}
-	if _, ok := entity.(environment.Environment); ok {
-		return p.EnvironmentSelector, nil
-	}
-	if _, ok := entity.(deployment.Deployment); ok {
-		return p.DeploymentSelector, nil
-	}
-
-	return conditions.JSONCondition{}, fmt.Errorf("entity type is not supported by policy target selector")
-=======
-	EnvironmentSelector selector.SelectorEngine[environment.Environment, policy.PolicyTarget]
-	DeploymentSelector  selector.SelectorEngine[deployment.Deployment, policy.PolicyTarget]
-	ResourceSelector    selector.SelectorEngine[resource.Resource, policy.PolicyTarget]
->>>>>>> 509eb32c
 }