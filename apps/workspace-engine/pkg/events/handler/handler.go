--- conflicted
+++ resolved
@@ -76,12 +76,9 @@
 	GithubEntityDelete EventType = "github-entity.deleted"
 
 	WorkspaceTick EventType = "workspace.tick"
-<<<<<<< HEAD
 	WorkspaceSave EventType = "workspace.save"
-=======
 
 	ReleaseTargetDeploy EventType = "release-target.deploy"
->>>>>>> b230dd85
 )
 
 // RawEvent represents the raw event data received from Kafka messages
