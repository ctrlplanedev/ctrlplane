--- conflicted
+++ resolved
@@ -13,13 +13,10 @@
 	Metadata    map[string]string `json:"metadata"`
 }
 
-<<<<<<< HEAD
-type ResourceRef struct {
-	ID          string `json:"id"`
-	WorkspaceID string `json:"workspace_id"`
+
+func (r Resource) GetID() string {
+	return r.ID
 }
-=======
->>>>>>> 84092546
 
 func (r Resource) GetID() string {
 	return r.ID
