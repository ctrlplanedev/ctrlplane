package deployment

import (
<<<<<<< HEAD
=======
	"fmt"
>>>>>>> ed5f069e
	"workspace-engine/pkg/model"
	"workspace-engine/pkg/model/conditions"
	"workspace-engine/pkg/model/resource"
)

type Deployment struct {
	ID string `json:"id"`

	SystemID string `json:"systemId"`

	ResourceSelector conditions.JSONCondition `json:"resourceSelector"`
}

func (d Deployment) GetID() string {
	return d.ID
}

func (d Deployment) Selector(entity model.MatchableEntity) (conditions.JSONCondition, error) {
	if _, ok := entity.(resource.Resource); ok {
		return d.ResourceSelector, nil
	}
<<<<<<< HEAD

	return d.ResourceSelector, nil
}

func (d Deployment) GetType() string {
	return "deployment"
=======
	return conditions.JSONCondition{}, fmt.Errorf("entity is not a supported selector option")
>>>>>>> ed5f069e
}<|MERGE_RESOLUTION|>--- conflicted
+++ resolved
@@ -1,10 +1,7 @@
 package deployment
 
 import (
-<<<<<<< HEAD
-=======
 	"fmt"
->>>>>>> ed5f069e
 	"workspace-engine/pkg/model"
 	"workspace-engine/pkg/model/conditions"
 	"workspace-engine/pkg/model/resource"
@@ -26,14 +23,5 @@
 	if _, ok := entity.(resource.Resource); ok {
 		return d.ResourceSelector, nil
 	}
-<<<<<<< HEAD
-
-	return d.ResourceSelector, nil
-}
-
-func (d Deployment) GetType() string {
-	return "deployment"
-=======
 	return conditions.JSONCondition{}, fmt.Errorf("entity is not a supported selector option")
->>>>>>> ed5f069e
 }