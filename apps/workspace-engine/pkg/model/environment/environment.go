--- conflicted
+++ resolved
@@ -1,7 +1,6 @@
 package environment
 
 import (
-	"fmt"
 	"time"
 	"workspace-engine/pkg/model"
 	"workspace-engine/pkg/model/conditions"
@@ -25,14 +24,10 @@
 	if _, ok := entity.(resource.Resource); ok {
 		return e.ResourceSelector, nil
 	}
-<<<<<<< HEAD
 
 	return e.ResourceSelector, nil
 }
 
 func (e Environment) GetType() string {
 	return "environment"
-=======
-	return conditions.JSONCondition{}, fmt.Errorf("entity is not a supported selector option")
->>>>>>> a199c90b
 }