package workspace

import (
<<<<<<< HEAD
=======
	"encoding/gob"
	"workspace-engine/pkg/cmap"
>>>>>>> f10caf32
	"workspace-engine/pkg/workspace/releasemanager"
	"workspace-engine/pkg/workspace/store"
)

<<<<<<< HEAD
=======
var _ gob.GobEncoder = (*Workspace)(nil)
var _ gob.GobDecoder = (*Workspace)(nil)

func New(id string) *Workspace {
	s := store.New()
	rm := releasemanager.New(s)
	ws := &Workspace{
		ID:             id,
		store:          s,
		releasemanager: rm,
	}
	return ws
}

>>>>>>> f10caf32
type Workspace struct {
	ID string

	store          *store.Store
	releasemanager *releasemanager.Manager
}

func (w *Workspace) Policies() *store.Policies {
	return w.store.Policies
}

func (w *Workspace) ReleaseManager() *releasemanager.Manager {
	return w.releasemanager
}

func (w *Workspace) DeploymentVersions() *store.DeploymentVersions {
	return w.store.DeploymentVersions
}

func (w *Workspace) Environments() *store.Environments {
	return w.store.Environments
}

func (w *Workspace) Deployments() *store.Deployments {
	return w.store.Deployments
}

func (w *Workspace) Resources() *store.Resources {
	return w.store.Resources
}

func (w *Workspace) ReleaseTargets() *store.ReleaseTargets {
	return w.store.ReleaseTargets
}

func (w *Workspace) Systems() *store.Systems {
	return w.store.Systems
}

func (w *Workspace) Jobs() *store.Jobs {
	return w.store.Jobs
}

func (w *Workspace) JobAgents() *store.JobAgents {
	return w.store.JobAgents
}

<<<<<<< HEAD
type WorkspaceStore interface {
	Get(id string) (*Workspace, error)
	Set(id string) error
=======
func (w *Workspace) Releases() *store.Releases {
	return w.store.Releases
}

func (w *Workspace) GobEncode() ([]byte, error) {
	return w.store.GobEncode()
}

func (w *Workspace) GobDecode(data []byte) error {
	// Initialize store if needed
	if w.store == nil {
		w.store = &store.Store{}
	}

	// Decode the store
	if err := w.store.GobDecode(data); err != nil {
		return err
	}

	// Reinitialize release manager with the decoded store
	w.releasemanager = releasemanager.New(w.store)

	return nil
}

func (w *Workspace) UserApprovalRecords() *store.UserApprovalRecords {
	return w.store.UserApprovalRecords
}


var workspaces = cmap.New[*Workspace]()

func GetWorkspace(id string) *Workspace {
	workspace, _ := workspaces.Get(id)
	if workspace == nil {
		workspace = New(id)
		workspaces.Set(id, workspace)
	}
	return workspace
>>>>>>> f10caf32
}<|MERGE_RESOLUTION|>--- conflicted
+++ resolved
@@ -1,32 +1,15 @@
 package workspace
 
 import (
-<<<<<<< HEAD
-=======
 	"encoding/gob"
 	"workspace-engine/pkg/cmap"
->>>>>>> f10caf32
 	"workspace-engine/pkg/workspace/releasemanager"
 	"workspace-engine/pkg/workspace/store"
 )
 
-<<<<<<< HEAD
-=======
 var _ gob.GobEncoder = (*Workspace)(nil)
 var _ gob.GobDecoder = (*Workspace)(nil)
 
-func New(id string) *Workspace {
-	s := store.New()
-	rm := releasemanager.New(s)
-	ws := &Workspace{
-		ID:             id,
-		store:          s,
-		releasemanager: rm,
-	}
-	return ws
-}
-
->>>>>>> f10caf32
 type Workspace struct {
 	ID string
 
@@ -74,11 +57,6 @@
 	return w.store.JobAgents
 }
 
-<<<<<<< HEAD
-type WorkspaceStore interface {
-	Get(id string) (*Workspace, error)
-	Set(id string) error
-=======
 func (w *Workspace) Releases() *store.Releases {
 	return w.store.Releases
 }
@@ -108,15 +86,9 @@
 	return w.store.UserApprovalRecords
 }
 
-
 var workspaces = cmap.New[*Workspace]()
 
-func GetWorkspace(id string) *Workspace {
-	workspace, _ := workspaces.Get(id)
-	if workspace == nil {
-		workspace = New(id)
-		workspaces.Set(id, workspace)
-	}
-	return workspace
->>>>>>> f10caf32
+type WorkspaceStore interface {
+	Get(id string) (*Workspace, error)
+	Set(id string) error
 }