package e2e

import (
	"context"
	"testing"
	"workspace-engine/pkg/events/handler"
	"workspace-engine/pkg/oapi"
	"workspace-engine/test/integration"
	c "workspace-engine/test/integration/creators"
)

func TestEngine_DeploymentCreation(t *testing.T) {
	deploymentID1 := "1"
	deploymentID2 := "2"

	engine := integration.NewTestWorkspace(
		t,
		integration.WithSystem(
			integration.SystemName("test-system"),
			integration.WithDeployment(
				integration.DeploymentID(deploymentID1),
				integration.DeploymentName("deployment-has-filter"),
				integration.DeploymentJsonResourceSelector(map[string]any{
					"type":     "metadata",
					"operator": "equals",
					"value":    "dev",
					"key":      "env",
				}),
			),
			integration.WithDeployment(
				integration.DeploymentID(deploymentID2),
				integration.DeploymentName("deployment-has-no-filter"),
				integration.DeploymentCelResourceSelector("true"),
			),
		),
	)

	engineD1, _ := engine.Workspace().Deployments().Get(deploymentID1)
	engineD2, _ := engine.Workspace().Deployments().Get(deploymentID2)

	if engineD1.Id != deploymentID1 {
		t.Fatalf("deployments have the same id")
	}

	if engineD2.Id != deploymentID2 {
		t.Fatalf("deployments have the same id")
	}

	ctx := context.Background()
	releaseTargets, err := engine.Workspace().ReleaseTargets().Items()
	if err != nil {
		t.Fatalf("failed to get release targets")
	}

	if len(releaseTargets) != 0 {
		t.Fatalf("release targets count is %d, want 0", len(releaseTargets))
	}

	d1, _ := engine.Workspace().Deployments().Get(deploymentID1)
	d2, _ := engine.Workspace().Deployments().Get(deploymentID2)

	r1 := c.NewResource(engine.Workspace().ID)
	r1.Id = "r1"
	r1.Name = "r1"
	r1.Metadata = map[string]string{"env": "dev"}
	engine.PushEvent(ctx, handler.ResourceCreate, r1)

	r2 := c.NewResource(engine.Workspace().ID)
	r2.Id = "r2"
	r2.Name = "r2"
	r2.Metadata = map[string]string{"env": "qa"}
	engine.PushEvent(ctx, handler.ResourceCreate, r2)

	releaseTargets, err = engine.Workspace().ReleaseTargets().Items()
	if err != nil {
		t.Fatalf("failed to get release targets")
	}

	if len(releaseTargets) != 0 {
		// We have no environments yet, so no release targets
		t.Fatalf("release targets count is %d, want 0", len(releaseTargets))
	}

<<<<<<< HEAD
	d1Resources, err := engine.Workspace().Deployments().Resources(ctx, deploymentID1)
	if err != nil {
		t.Fatalf("failed to get deployment resources")
	}
	d2Resources, err := engine.Workspace().Deployments().Resources(ctx, deploymentID2)
=======
	d1Resources := engine.Workspace().Resources().ForDeployment(ctx, d1)
>>>>>>> 58967916
	if err != nil {
		t.Fatalf("failed to get deployment resources")
	}

	d2Resources := engine.Workspace().Resources().ForDeployment(ctx, d2)
	if len(d1Resources) != 1 {
		t.Fatalf("resources count is %d, want 1", len(d1Resources))
	}

	if len(d2Resources) != 2 {
		t.Fatalf("resources count is %d, want 2", len(d2Resources))
	}
}

func TestEngine_DeploymentJobAgentConfiguration(t *testing.T) {
	jobAgentID1 := "job-agent-1"
	jobAgentID2 := "job-agent-2"
	deploymentID1 := "deployment-with-agent-1"
	deploymentID2 := "deployment-with-agent-2"
	deploymentID3 := "deployment-no-agent"

	engine := integration.NewTestWorkspace(
		t,
		integration.WithJobAgent(
			integration.JobAgentID(jobAgentID1),
			integration.JobAgentName("Agent 1"),
			integration.JobAgentType("kubernetes"),
		),
		integration.WithJobAgent(
			integration.JobAgentID(jobAgentID2),
			integration.JobAgentName("Agent 2"),
			integration.JobAgentType("docker"),
		),
		integration.WithSystem(
			integration.SystemName("test-system"),
			integration.WithDeployment(
				integration.DeploymentID(deploymentID1),
				integration.DeploymentName("deployment-with-agent-1"),
				integration.DeploymentJobAgent(jobAgentID1),
			),
			integration.WithDeployment(
				integration.DeploymentID(deploymentID2),
				integration.DeploymentName("deployment-with-agent-2"),
				integration.DeploymentJobAgent(jobAgentID2),
			),
			integration.WithDeployment(
				integration.DeploymentID(deploymentID3),
				integration.DeploymentName("deployment-no-agent"),
				// No job agent configured
			),
		),
	)

	// Verify job agent assignments
	d1, _ := engine.Workspace().Deployments().Get(deploymentID1)
	if *d1.JobAgentId != jobAgentID1 {
		t.Fatalf("deployment 1 job agent mismatch: got %s, want %s", *d1.JobAgentId, jobAgentID1)
	}

	d2, _ := engine.Workspace().Deployments().Get(deploymentID2)
	if *d2.JobAgentId != jobAgentID2 {
		t.Fatalf("deployment 2 job agent mismatch: got %s, want %s", *d2.JobAgentId, jobAgentID2)
	}

	d3, _ := engine.Workspace().Deployments().Get(deploymentID3)
	if d3.JobAgentId != nil {
		t.Fatalf("deployment 3 should have no job agent, got %s", *d3.JobAgentId)
	}

	// Verify job agents exist
	ja1, exists := engine.Workspace().JobAgents().Get(jobAgentID1)
	if !exists {
		t.Fatalf("job agent 1 not found")
	}
	if ja1.Name != "Agent 1" {
		t.Fatalf("job agent 1 name mismatch: got %s, want Agent 1", ja1.Name)
	}

	ja2, exists := engine.Workspace().JobAgents().Get(jobAgentID2)
	if !exists {
		t.Fatalf("job agent 2 not found")
	}
	if ja2.Name != "Agent 2" {
		t.Fatalf("job agent 2 name mismatch: got %s, want Agent 2", ja2.Name)
	}
}

func TestEngine_DeploymentJobAgentCreatesJobs(t *testing.T) {
	jobAgentID := "job-agent-1"
	deploymentIDWithAgent := "deployment-with-agent"
	deploymentIDNoAgent := "deployment-no-agent"

	engine := integration.NewTestWorkspace(
		t,
		integration.WithJobAgent(
			integration.JobAgentID(jobAgentID),
			integration.JobAgentName("Test Agent"),
		),
		integration.WithSystem(
			integration.SystemName("test-system"),
			integration.WithDeployment(
				integration.DeploymentID(deploymentIDWithAgent),
				integration.DeploymentName("deployment-with-agent"),
				integration.DeploymentJobAgent(jobAgentID),
				integration.DeploymentCelResourceSelector("true"),
				integration.WithDeploymentVersion(
					integration.DeploymentVersionTag("v1.0.0"),
				),
			),
			integration.WithDeployment(
				integration.DeploymentID(deploymentIDNoAgent),
				integration.DeploymentName("deployment-no-agent"),
				integration.DeploymentCelResourceSelector("true"),
				// No job agent configured
				integration.WithDeploymentVersion(
					integration.DeploymentVersionTag("v1.0.0"),
				),
			),
			integration.WithEnvironment(
				integration.EnvironmentName("production"),
				integration.EnvironmentCelResourceSelector("true"),
			),
		),
		integration.WithResource(
			integration.ResourceName("resource-1"),
		),
	)

	// Get pending jobs
	pendingJobs := engine.Workspace().Jobs().GetPending()

	// Count jobs for each deployment
	jobsWithAgent := 0
	jobsNoAgent := 0
	for _, job := range pendingJobs {
		release, ok := engine.Workspace().Releases().Get(job.ReleaseId)
		if !ok {
			t.Fatalf("release not found")
		}

		if release.ReleaseTarget.DeploymentId == deploymentIDWithAgent {
			jobsWithAgent++
			// Verify job has correct job agent
			if job.JobAgentId != jobAgentID {
				t.Fatalf("job for deployment with agent has wrong job agent: got %s, want %s", job.JobAgentId, jobAgentID)
			}
		}
		if release.ReleaseTarget.DeploymentId == deploymentIDNoAgent {
			jobsNoAgent++
		}
	}

	// Deployment with job agent should create a job
	if jobsWithAgent != 1 {
		t.Fatalf("expected 1 job for deployment with agent, got %d", jobsWithAgent)
	}

	// Deployment without job agent should not create a job
	if jobsNoAgent != 0 {
		t.Fatalf("expected 0 jobs for deployment without agent, got %d", jobsNoAgent)
	}
}

func TestEngine_DeploymentJobAgentConfigMerging(t *testing.T) {
	jobAgentID := "job-agent-1"
	deploymentID := "deployment-1"

	engine := integration.NewTestWorkspace(
		t,
		integration.WithJobAgent(
			integration.JobAgentID(jobAgentID),
			integration.JobAgentName("Test Agent"),
		),
		integration.WithSystem(
			integration.SystemName("test-system"),
			integration.WithDeployment(
				integration.DeploymentID(deploymentID),
				integration.DeploymentName("deployment-1"),
				integration.DeploymentJobAgent(jobAgentID),
				integration.DeploymentCelResourceSelector("true"),
				integration.DeploymentJobAgentConfig(map[string]any{
					"namespace": "custom-namespace",
					"timeout":   300,
				}),
				integration.WithDeploymentVersion(
					integration.DeploymentVersionTag("v1.0.0"),
				),
			),
			integration.WithEnvironment(
				integration.EnvironmentName("production"),
				integration.EnvironmentCelResourceSelector("true"),
			),
		),
		integration.WithResource(
			integration.ResourceName("resource-1"),
		),
	)

	// Verify deployment has job agent config
	d, _ := engine.Workspace().Deployments().Get(deploymentID)
	config := d.JobAgentConfig

	if config["namespace"] != "custom-namespace" {
		t.Fatalf("deployment job agent config namespace mismatch: got %v, want custom-namespace", config["namespace"])
	}

	if timeout, ok := config["timeout"].(float64); !ok || timeout != 300 {
		t.Fatalf("deployment job agent config timeout mismatch: got %v, want 300", config["timeout"])
	}

	// Verify job was created with merged config
	pendingJobs := engine.Workspace().Jobs().GetPending()
	if len(pendingJobs) != 1 {
		t.Fatalf("expected 1 pending job, got %d", len(pendingJobs))
	}

	var job *oapi.Job
	for _, j := range pendingJobs {
		job = j
		break
	}
	jobConfig := job.JobAgentConfig

	// Verify merged config includes deployment-specific settings
	if jobConfig["namespace"] != "custom-namespace" {
		t.Fatalf("job config namespace mismatch: got %v, want custom-namespace", jobConfig["namespace"])
	}

	if timeout, ok := jobConfig["timeout"].(float64); !ok || timeout != 300 {
		t.Fatalf("job config timeout mismatch: got %v, want 300", jobConfig["timeout"])
	}
}

func TestEngine_DeploymentJobAgentUpdate(t *testing.T) {
	jobAgentID1 := "job-agent-1"
	jobAgentID2 := "job-agent-2"
	deploymentID := "deployment-1"

	engine := integration.NewTestWorkspace(
		t,
		integration.WithJobAgent(
			integration.JobAgentID(jobAgentID1),
			integration.JobAgentName("Agent 1"),
		),
		integration.WithJobAgent(
			integration.JobAgentID(jobAgentID2),
			integration.JobAgentName("Agent 2"),
		),
		integration.WithSystem(
			integration.SystemName("test-system"),
			integration.WithDeployment(
				integration.DeploymentID(deploymentID),
				integration.DeploymentName("deployment-1"),
				integration.DeploymentJobAgent(jobAgentID1),
			),
		),
	)

	ctx := context.Background()

	// Verify initial job agent assignment
	d, _ := engine.Workspace().Deployments().Get(deploymentID)
	if *d.JobAgentId != jobAgentID1 {
		t.Fatalf("deployment job agent mismatch: got %s, want %s", *d.JobAgentId, jobAgentID1)
	}

	// Update deployment to use different job agent
	*d.JobAgentId = jobAgentID2
	engine.PushEvent(ctx, handler.DeploymentUpdate, d)

	// Verify job agent was updated
	d, _ = engine.Workspace().Deployments().Get(deploymentID)
	if *d.JobAgentId != jobAgentID2 {
		t.Fatalf("deployment job agent after update mismatch: got %s, want %s", *d.JobAgentId, jobAgentID2)
	}
}

func TestEngine_DeploymentMultipleJobAgents(t *testing.T) {
	// Test scenario: Multiple deployments in the same system with different job agents
	// should create jobs with their respective job agents
	jobAgentK8s := "job-agent-k8s"
	jobAgentDocker := "job-agent-docker"
	deploymentK8s := "deployment-k8s"
	deploymentDocker := "deployment-docker"

	engine := integration.NewTestWorkspace(
		t,
		integration.WithJobAgent(
			integration.JobAgentID(jobAgentK8s),
			integration.JobAgentName("Kubernetes Agent"),
			integration.JobAgentType("kubernetes"),
		),
		integration.WithJobAgent(
			integration.JobAgentID(jobAgentDocker),
			integration.JobAgentName("Docker Agent"),
			integration.JobAgentType("docker"),
		),
		integration.WithSystem(
			integration.SystemName("test-system"),
			integration.WithDeployment(
				integration.DeploymentID(deploymentK8s),
				integration.DeploymentName("k8s-deployment"),
				integration.DeploymentJobAgent(jobAgentK8s),
				integration.DeploymentCelResourceSelector("true"),
				integration.WithDeploymentVersion(
					integration.DeploymentVersionTag("v1.0.0"),
				),
			),
			integration.WithDeployment(
				integration.DeploymentID(deploymentDocker),
				integration.DeploymentName("docker-deployment"),
				integration.DeploymentJobAgent(jobAgentDocker),
				integration.DeploymentCelResourceSelector("true"),
				integration.WithDeploymentVersion(
					integration.DeploymentVersionTag("v1.0.0"),
				),
			),
			integration.WithEnvironment(
				integration.EnvironmentName("production"),
				integration.EnvironmentCelResourceSelector("true"),
			),
		),
		integration.WithResource(
			integration.ResourceName("resource-1"),
		),
	)

	// Should have 2 jobs (one for each deployment)
	pendingJobs := engine.Workspace().Jobs().GetPending()
	if len(pendingJobs) != 2 {
		t.Fatalf("expected 2 pending jobs, got %d", len(pendingJobs))
	}

	// Verify each job has the correct job agent
	k8sJobFound := false
	dockerJobFound := false

	for _, job := range pendingJobs {
		release, ok := engine.Workspace().Releases().Get(job.ReleaseId)
		if !ok {
			t.Fatalf("release not found")
		}
		if release.ReleaseTarget.DeploymentId == deploymentK8s {
			k8sJobFound = true
			if job.JobAgentId != jobAgentK8s {
				t.Fatalf("k8s deployment job has wrong agent: got %s, want %s", job.JobAgentId, jobAgentK8s)
			}
		}
		if release.ReleaseTarget.DeploymentId == deploymentDocker {
			dockerJobFound = true
			if job.JobAgentId != jobAgentDocker {
				t.Fatalf("docker deployment job has wrong agent: got %s, want %s", job.JobAgentId, jobAgentDocker)
			}
		}
	}

	if !k8sJobFound {
		t.Fatal("no job found for k8s deployment")
	}
	if !dockerJobFound {
		t.Fatal("no job found for docker deployment")
	}
}

func TestEngine_DeploymentRemoval(t *testing.T) {
	deploymentID1 := "deployment-1"
	deploymentID2 := "deployment-2"

	engine := integration.NewTestWorkspace(
		t,
		integration.WithSystem(
			integration.SystemName("test-system"),
			integration.WithDeployment(
				integration.DeploymentID(deploymentID1),
				integration.DeploymentName("deployment-1"),
			),
			integration.WithDeployment(
				integration.DeploymentID(deploymentID2),
				integration.DeploymentName("deployment-2"),
			),
		),
	)

	ctx := context.Background()

	// Verify both deployments exist
	d1, exists := engine.Workspace().Deployments().Get(deploymentID1)
	if !exists {
		t.Fatalf("deployment 1 not found")
	}
	if d1.Id != deploymentID1 {
		t.Fatalf("deployment 1 id mismatch: got %s, want %s", d1.Id, deploymentID1)
	}

	_, exists = engine.Workspace().Deployments().Get(deploymentID2)
	if !exists {
		t.Fatalf("deployment 2 not found")
	}

	// Remove deployment 1
	engine.PushEvent(ctx, handler.DeploymentDelete, d1)

	// Verify deployment 1 is gone
	_, exists = engine.Workspace().Deployments().Get(deploymentID1)
	if exists {
		t.Fatalf("deployment 1 should be deleted")
	}

	// Verify deployment 2 still exists
	d2After, exists := engine.Workspace().Deployments().Get(deploymentID2)
	if !exists {
		t.Fatalf("deployment 2 should still exist")
	}
	if d2After.Id != deploymentID2 {
		t.Fatalf("deployment 2 id mismatch after deletion: got %s, want %s", d2After.Id, deploymentID2)
	}
}

func TestEngine_DeploymentRemovalWithReleaseTargets(t *testing.T) {
	deploymentID := "deployment-to-remove"

	engine := integration.NewTestWorkspace(
		t,
		integration.WithSystem(
			integration.SystemName("test-system"),
			integration.WithDeployment(
				integration.DeploymentID(deploymentID),
				integration.DeploymentName("deployment-to-remove"),
				integration.DeploymentCelResourceSelector("true"),
				integration.WithDeploymentVersion(
					integration.DeploymentVersionTag("v1.0.0"),
				),
			),
			integration.WithEnvironment(
				integration.EnvironmentName("production"),
				integration.EnvironmentCelResourceSelector("true"),
			),
		),
		integration.WithResource(
			integration.ResourceName("resource-1"),
		),
	)

	ctx := context.Background()

	// Verify release targets were created
	releaseTargets, err := engine.Workspace().ReleaseTargets().Items()
	if err != nil {
		t.Fatalf("failed to get release targets: %v", err)
	}

	initialReleaseTargetCount := len(releaseTargets)
	if initialReleaseTargetCount == 0 {
		t.Fatalf("expected at least 1 release target, got 0")
	}

	// Count release targets for this deployment
	deploymentReleaseTargets := 0
	for _, rt := range releaseTargets {
		if rt.DeploymentId == deploymentID {
			deploymentReleaseTargets++
		}
	}

	if deploymentReleaseTargets == 0 {
		t.Fatalf("expected release targets for deployment, got 0")
	}

	// Remove deployment
	d, _ := engine.Workspace().Deployments().Get(deploymentID)
	engine.PushEvent(ctx, handler.DeploymentDelete, d)

	// Verify deployment is gone
	_, exists := engine.Workspace().Deployments().Get(deploymentID)
	if exists {
		t.Fatalf("deployment should be deleted")
	}

	// Verify release targets for this deployment are gone
	releaseTargetsAfter, err := engine.Workspace().ReleaseTargets().Items()
	if err != nil {
		t.Fatalf("failed to get release targets after deletion: %v", err)
	}

	for _, rt := range releaseTargetsAfter {
		if rt.DeploymentId == deploymentID {
			t.Fatalf("release target for deleted deployment still exists: deployment=%s, environment=%s, resource=%s", rt.DeploymentId, rt.EnvironmentId, rt.ResourceId)
		}
	}
}

func TestEngine_DeploymentRemovalWithJobs(t *testing.T) {
	jobAgentID := "job-agent-1"
	deploymentID := "deployment-with-jobs"

	engine := integration.NewTestWorkspace(
		t,
		integration.WithJobAgent(
			integration.JobAgentID(jobAgentID),
			integration.JobAgentName("Test Agent"),
		),
		integration.WithSystem(
			integration.SystemName("test-system"),
			integration.WithDeployment(
				integration.DeploymentID(deploymentID),
				integration.DeploymentName("deployment-with-jobs"),
				integration.DeploymentJobAgent(jobAgentID),
				integration.DeploymentCelResourceSelector("true"),
				integration.WithDeploymentVersion(
					integration.DeploymentVersionTag("v1.0.0"),
				),
			),
			integration.WithEnvironment(
				integration.EnvironmentName("production"),
				integration.EnvironmentCelResourceSelector("true"),
			),
		),
		integration.WithResource(
			integration.ResourceName("resource-1"),
		),
	)

	ctx := context.Background()

	// Verify jobs were created
	pendingJobs := engine.Workspace().Jobs().GetPending()
	if len(pendingJobs) == 0 {
		t.Fatalf("expected at least 1 pending job, got 0")
	}

	// Count jobs for this deployment
	deploymentJobs := 0
	var jobsForDeployment []string
	for _, job := range pendingJobs {
		release, ok := engine.Workspace().Releases().Get(job.ReleaseId)
		if !ok {
			continue
		}
		if release.ReleaseTarget.DeploymentId == deploymentID {
			deploymentJobs++
			jobsForDeployment = append(jobsForDeployment, job.Id)
		}
	}

	if deploymentJobs == 0 {
		t.Fatalf("expected jobs for deployment, got 0")
	}

	// Remove deployment
	d, _ := engine.Workspace().Deployments().Get(deploymentID)
	engine.PushEvent(ctx, handler.DeploymentDelete, d)

	// Verify deployment is gone
	_, exists := engine.Workspace().Deployments().Get(deploymentID)
	if exists {
		t.Fatalf("deployment should be deleted")
	}

	// Verify jobs for this deployment are gone
	pendingJobsAfter := engine.Workspace().Jobs().GetPending()
	for _, job := range pendingJobsAfter {
		for _, jobID := range jobsForDeployment {
			if job.Id == jobID {
				t.Fatalf("job %s for deleted deployment still exists", jobID)
			}
		}
	}
}

func TestEngine_DeploymentRemovalWithResources(t *testing.T) {
	deploymentID1 := "deployment-1"
	deploymentID2 := "deployment-2"
	resourceID := "resource-1"

	engine := integration.NewTestWorkspace(
		t,
		integration.WithSystem(
			integration.SystemName("test-system"),
			integration.WithDeployment(
				integration.DeploymentID(deploymentID1),
				integration.DeploymentName("deployment-1"),
				integration.DeploymentJsonResourceSelector(map[string]any{
					"type":     "metadata",
					"operator": "equals",
					"value":    "web",
					"key":      "tier",
				}),
			),
			integration.WithDeployment(
				integration.DeploymentID(deploymentID2),
				integration.DeploymentName("deployment-2"),
				integration.DeploymentCelResourceSelector("true"),
			),
		),
	)

	ctx := context.Background()

	d1, _ := engine.Workspace().Deployments().Get(deploymentID1)
	d2, _ := engine.Workspace().Deployments().Get(deploymentID2)

	// Create a resource that matches both deployments
	r1 := c.NewResource(engine.Workspace().ID)
	r1.Id = resourceID
	r1.Name = "resource-1"
	r1.Metadata = map[string]string{"tier": "web"}
	engine.PushEvent(ctx, handler.ResourceCreate, r1)

	// Verify both deployments have the resource
<<<<<<< HEAD
	d1Resources, err := engine.Workspace().Deployments().Resources(ctx, deploymentID1)
	if err != nil {
		t.Fatalf("failed to get deployment 1 resources: %v", err)
	}
=======
	d1Resources := engine.Workspace().Resources().ForDeployment(ctx, d1)
>>>>>>> 58967916
	if len(d1Resources) != 1 {
		t.Fatalf("deployment 1 resources count is %d, want 1", len(d1Resources))
	}

<<<<<<< HEAD
	d2Resources, err := engine.Workspace().Deployments().Resources(ctx, deploymentID2)
	if err != nil {
		t.Fatalf("failed to get deployment 2 resources: %v", err)
	}
=======
	d2Resources := engine.Workspace().Resources().ForDeployment(ctx, d2)
>>>>>>> 58967916
	if len(d2Resources) != 1 {
		t.Fatalf("deployment 2 resources count is %d, want 1", len(d2Resources))
	}

	// Remove deployment 1
	engine.PushEvent(ctx, handler.DeploymentDelete, d1)

	// Verify deployment 1 is gone
	_, exists := engine.Workspace().Deployments().Get(deploymentID1)
	if exists {
		t.Fatalf("deployment 1 should be deleted")
	}

	// Verify resource still exists and is still linked to deployment 2
	resource, exists := engine.Workspace().Resources().Get(resourceID)
	if !exists {
		t.Fatalf("resource should still exist")
	}
	if resource.Id != resourceID {
		t.Fatalf("resource id mismatch: got %s, want %s", resource.Id, resourceID)
	}

	// Verify deployment 2 still has the resource
<<<<<<< HEAD
	d2ResourcesAfter, err := engine.Workspace().Deployments().Resources(ctx, deploymentID2)
	if err != nil {
		t.Fatalf("failed to get deployment 2 resources after deletion: %v", err)
	}
=======
	d2ResourcesAfter := engine.Workspace().Resources().ForDeployment(ctx, d2)
>>>>>>> 58967916
	if len(d2ResourcesAfter) != 1 {
		t.Fatalf("deployment 2 resources count after deletion is %d, want 1", len(d2ResourcesAfter))
	}
}

func TestEngine_DeploymentRemovalMultiple(t *testing.T) {
	// Test removing multiple deployments
	deployment1 := "deployment-1"
	deployment2 := "deployment-2"
	deployment3 := "deployment-3"

	engine := integration.NewTestWorkspace(
		t,
		integration.WithSystem(
			integration.SystemName("test-system"),
			integration.WithDeployment(
				integration.DeploymentID(deployment1),
				integration.DeploymentName("deployment-1"),
			),
			integration.WithDeployment(
				integration.DeploymentID(deployment2),
				integration.DeploymentName("deployment-2"),
			),
			integration.WithDeployment(
				integration.DeploymentID(deployment3),
				integration.DeploymentName("deployment-3"),
			),
		),
	)

	ctx := context.Background()

	// Verify all deployments exist
	initialDeployments := engine.Workspace().Deployments().Items()
	if len(initialDeployments) != 3 {
		t.Fatalf("expected 3 deployments, got %d", len(initialDeployments))
	}

	// Remove deployments 1 and 2
	d1, _ := engine.Workspace().Deployments().Get(deployment1)
	d2, _ := engine.Workspace().Deployments().Get(deployment2)
	engine.PushEvent(ctx, handler.DeploymentDelete, d1)
	engine.PushEvent(ctx, handler.DeploymentDelete, d2)

	// Verify only deployment 3 remains
	remainingDeployments := engine.Workspace().Deployments().Items()
	if len(remainingDeployments) != 1 {
		t.Fatalf("expected 1 remaining deployment, got %d", len(remainingDeployments))
	}

	d3, exists := engine.Workspace().Deployments().Get(deployment3)
	if !exists {
		t.Fatalf("deployment 3 should still exist")
	}
	if d3.Id != deployment3 {
		t.Fatalf("remaining deployment id mismatch: got %s, want %s", d3.Id, deployment3)
	}
}

func BenchmarkEngine_DeploymentCreation(b *testing.B) {
	engine := integration.NewTestWorkspace(nil)
	workspaceID := engine.Workspace().ID
	ctx := context.Background()

	for range 100 {
		engine.PushEvent(ctx, handler.DeploymentCreate, c.NewResource(workspaceID))
	}

	b.ResetTimer()
	for b.Loop() {
		engine.PushEvent(ctx, handler.DeploymentCreate, c.NewDeployment(workspaceID))
	}
}

func BenchmarkEngine_DeploymentRemoval(b *testing.B) {
	engine := integration.NewTestWorkspace(nil)
	workspaceID := engine.Workspace().ID
	ctx := context.Background()

	// Create deployments to remove
	deployments := make([]*oapi.Deployment, b.N)
	for i := range b.N {
		deployment := c.NewDeployment(workspaceID)
		deployments[i] = deployment
		engine.PushEvent(ctx, handler.DeploymentCreate, deployment)
	}

	b.ResetTimer()
	for i := range b.N {
		engine.PushEvent(ctx, handler.DeploymentDelete, deployments[i])
	}
}<|MERGE_RESOLUTION|>--- conflicted
+++ resolved
@@ -56,9 +56,6 @@
 		t.Fatalf("release targets count is %d, want 0", len(releaseTargets))
 	}
 
-	d1, _ := engine.Workspace().Deployments().Get(deploymentID1)
-	d2, _ := engine.Workspace().Deployments().Get(deploymentID2)
-
 	r1 := c.NewResource(engine.Workspace().ID)
 	r1.Id = "r1"
 	r1.Name = "r1"
@@ -81,20 +78,15 @@
 		t.Fatalf("release targets count is %d, want 0", len(releaseTargets))
 	}
 
-<<<<<<< HEAD
 	d1Resources, err := engine.Workspace().Deployments().Resources(ctx, deploymentID1)
 	if err != nil {
 		t.Fatalf("failed to get deployment resources")
 	}
 	d2Resources, err := engine.Workspace().Deployments().Resources(ctx, deploymentID2)
-=======
-	d1Resources := engine.Workspace().Resources().ForDeployment(ctx, d1)
->>>>>>> 58967916
 	if err != nil {
 		t.Fatalf("failed to get deployment resources")
 	}
 
-	d2Resources := engine.Workspace().Resources().ForDeployment(ctx, d2)
 	if len(d1Resources) != 1 {
 		t.Fatalf("resources count is %d, want 1", len(d1Resources))
 	}
@@ -689,7 +681,6 @@
 	ctx := context.Background()
 
 	d1, _ := engine.Workspace().Deployments().Get(deploymentID1)
-	d2, _ := engine.Workspace().Deployments().Get(deploymentID2)
 
 	// Create a resource that matches both deployments
 	r1 := c.NewResource(engine.Workspace().ID)
@@ -699,26 +690,18 @@
 	engine.PushEvent(ctx, handler.ResourceCreate, r1)
 
 	// Verify both deployments have the resource
-<<<<<<< HEAD
 	d1Resources, err := engine.Workspace().Deployments().Resources(ctx, deploymentID1)
 	if err != nil {
 		t.Fatalf("failed to get deployment 1 resources: %v", err)
 	}
-=======
-	d1Resources := engine.Workspace().Resources().ForDeployment(ctx, d1)
->>>>>>> 58967916
 	if len(d1Resources) != 1 {
 		t.Fatalf("deployment 1 resources count is %d, want 1", len(d1Resources))
 	}
 
-<<<<<<< HEAD
 	d2Resources, err := engine.Workspace().Deployments().Resources(ctx, deploymentID2)
 	if err != nil {
 		t.Fatalf("failed to get deployment 2 resources: %v", err)
 	}
-=======
-	d2Resources := engine.Workspace().Resources().ForDeployment(ctx, d2)
->>>>>>> 58967916
 	if len(d2Resources) != 1 {
 		t.Fatalf("deployment 2 resources count is %d, want 1", len(d2Resources))
 	}
@@ -742,14 +725,10 @@
 	}
 
 	// Verify deployment 2 still has the resource
-<<<<<<< HEAD
 	d2ResourcesAfter, err := engine.Workspace().Deployments().Resources(ctx, deploymentID2)
 	if err != nil {
 		t.Fatalf("failed to get deployment 2 resources after deletion: %v", err)
 	}
-=======
-	d2ResourcesAfter := engine.Workspace().Resources().ForDeployment(ctx, d2)
->>>>>>> 58967916
 	if len(d2ResourcesAfter) != 1 {
 		t.Fatalf("deployment 2 resources count after deletion is %d, want 1", len(d2ResourcesAfter))
 	}
