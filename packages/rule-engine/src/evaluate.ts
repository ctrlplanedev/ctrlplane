--- conflicted
+++ resolved
@@ -7,17 +7,15 @@
 import { RuleEngine } from "./rule-engine.js";
 import { DeploymentDenyRule } from "./rules/deployment-deny-rule.js";
 import {
-<<<<<<< HEAD
   DeploymentVersionSelectorRule,
   getApplicableVersionIds,
 } from "./rules/deployment-version-selector-rule.js";
-=======
+import {
   getAnyApprovalRecords,
   getRoleApprovalRecords,
   getUserApprovalRecords,
   VersionApprovalRule,
 } from "./rules/version-approval-rule.js";
->>>>>>> 455c115a
 
 const denyWindows = (policy: Policy | null) =>
   policy == null
@@ -31,7 +29,6 @@
           }),
       );
 
-<<<<<<< HEAD
 const versionSelector = (policy: Policy | null) =>
   policy == null
     ? []
@@ -40,7 +37,7 @@
           getApplicableVersionIds(policy.deploymentVersionSelector),
         ),
       ];
-=======
+
 const versionAnyApprovalRule = (
   approvalRules?: Policy["versionAnyApprovals"] | null,
 ) => {
@@ -79,7 +76,6 @@
       }),
   );
 };
->>>>>>> 455c115a
 
 /**
  * Evaluates a deployment context against policy rules to determine if the
@@ -145,16 +141,13 @@
   const releaseCollection = Releases.from(resolvedReleases);
 
   const policy = await repository.getPolicy();
-<<<<<<< HEAD
-  const rules = [...denyWindows(policy), ...versionSelector(policy)];
-=======
   const rules = [
     ...denyWindows(policy),
+    ...versionSelector(policy),
     ...versionUserApprovalRule(policy?.versionUserApprovals),
     ...versionAnyApprovalRule(policy?.versionAnyApprovals),
     ...versionRoleApprovalRule(policy?.versionRoleApprovals),
   ];
->>>>>>> 455c115a
   const engine = new RuleEngine(rules);
 
   return engine.evaluate(releaseCollection, ctx);
