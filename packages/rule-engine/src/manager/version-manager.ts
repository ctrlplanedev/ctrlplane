--- conflicted
+++ resolved
@@ -170,13 +170,8 @@
     const rules = getRules(policy);
 
     const engine = new VersionRuleEngine(rules);
-<<<<<<< HEAD
     const versions = await this.findVersionsForEvaluate();
     const result = await engine.evaluate(ctx, versions);
-=======
-    const result = await engine.evaluate(ctx, []);
-
->>>>>>> 9a1f1935
     return result;
   }
 }