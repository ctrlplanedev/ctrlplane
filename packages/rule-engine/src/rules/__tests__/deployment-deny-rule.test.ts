--- conflicted
+++ resolved
@@ -1,8 +1,3 @@
-<<<<<<< HEAD
-import type { DeploymentVersion } from "@ctrlplane/db/schema";
-import { TZDate } from "@date-fns/tz";
-=======
->>>>>>> 1e5a43c4
 import { Frequency, RRule } from "rrule";
 import { beforeEach, describe, expect, it, vi } from "vitest";
 
@@ -22,34 +17,6 @@
 };
 
 describe("DeploymentDenyRule", () => {
-<<<<<<< HEAD
-  let context: RuleEngineContext;
-
-  const versions: DeploymentVersion[] = [
-    {
-      id: "ver-1",
-      tag: "v1.0.0",
-      config: {},
-      createdAt: new Date("2023-01-01T12:00:00Z"),
-      status: "ready",
-      message: null,
-      deploymentId: "deploy-1",
-      name: "Test Release",
-      jobAgentConfig: {},
-    },
-    {
-      id: "ver-2",
-      tag: "v1.1.0",
-      config: {},
-      createdAt: new Date("2023-01-02T12:00:00Z"),
-      status: "ready",
-      message: null,
-      deploymentId: "deploy-1",
-      name: "Test Release 2",
-      jobAgentConfig: {},
-    },
-  ];
-=======
   let releases: ResolvedRelease[];
   let context: RuleEngineContext;
 
@@ -81,9 +48,7 @@
     ];
 
     releases = sampleReleases;
->>>>>>> 1e5a43c4
-
-  beforeEach(() => {
+
     // Create a sample context
     context = {
       desiredReleaseId: null,
@@ -104,19 +69,11 @@
 
   it("should allow deployments when not in a denied period", () => {
     // Create a rule that denies deployments on Mondays
-<<<<<<< HEAD
-    const rule = new DeploymentDenyRule<DeploymentVersion>({
+    const rule = new DeploymentDenyRule<ResolvedRelease>({
       freq: Frequency.WEEKLY,
       byweekday: [RRule.MO], // Monday
       dtstart: new Date("2023-01-01T00:00:00Z"),
-      getCandidateId: (version) => version.id,
-=======
-    const rule = new DeploymentDenyRule<ResolvedRelease>({
-      freq: Frequency.WEEKLY,
-      byweekday: [RRule.MO], // Monday
-      dtstart: new Date("2023-01-01T00:00:00Z"),
-      getCandidateId: (candidate) => candidate.id,
->>>>>>> 1e5a43c4
+      getCandidateId: (candidate) => candidate.id,
     });
 
     // Mock getCurrentTime to return a Sunday
@@ -124,7 +81,7 @@
       new Date("2023-01-08T12:00:00Z"), // Sunday
     );
 
-    const result = rule.filter(context, versions);
+    const result = rule.filter(context, releases);
 
     // Expect all releases to be allowed
     expect(result.allowedCandidates.length).toBe(2);
@@ -133,20 +90,12 @@
 
   it("should deny deployments when in a denied period", () => {
     // Create a rule that denies deployments on Mondays
-<<<<<<< HEAD
-    const rule = new DeploymentDenyRule<DeploymentVersion>({
-      freq: Frequency.WEEKLY,
-      byweekday: [RRule.MO], // Monday
-      dtstart: new Date("2023-01-02T00:00:00Z"), // Monday
-      getCandidateId: (version) => version.id,
-=======
     const rule = new DeploymentDenyRule<ResolvedRelease>({
       freq: Frequency.WEEKLY,
       byweekday: [RRule.MO], // Monday
       dtstart: new Date("2023-01-02T00:00:00Z"), // Monday
       tzid: "UTC",
       getCandidateId: (candidate) => candidate.id,
->>>>>>> 1e5a43c4
     });
 
     // Mock getCurrentTime to return a Monday
@@ -154,7 +103,7 @@
       new Date("2023-01-02T12:00:00Z"), // Monday, Jan 2, 2023
     );
 
-    const result = rule.filter(context, versions);
+    const result = rule.filter(context, releases);
 
     // Expect no releases to be allowed
     expect(result.allowedCandidates.length).toBe(0);
@@ -169,20 +118,12 @@
 
   it("should respect the custom deny reason", () => {
     const customReason = "Maintenance window in progress";
-<<<<<<< HEAD
-    const rule = new DeploymentDenyRule<DeploymentVersion>({
-=======
-    const rule = new DeploymentDenyRule<ResolvedRelease>({
->>>>>>> 1e5a43c4
+    const rule = new DeploymentDenyRule<ResolvedRelease>({
       freq: Frequency.WEEKLY,
       byweekday: [RRule.MO], // Monday
       dtstart: new Date("2023-01-02T00:00:00Z"), // Monday
       denyReason: customReason,
-<<<<<<< HEAD
-      getCandidateId: (version) => version.id,
-=======
-      getCandidateId: (candidate) => candidate.id,
->>>>>>> 1e5a43c4
+      getCandidateId: (candidate) => candidate.id,
     });
 
     // Mock getCurrentTime to return a Monday
@@ -190,7 +131,7 @@
       new Date("2023-01-02T12:00:00Z"), // Monday, Jan 2, 2023
     );
 
-    const result = rule.filter(context, versions);
+    const result = rule.filter(context, releases);
 
     // Expect the custom reason to be returned
     expect(result.rejectionReasons).toBeDefined();
@@ -200,32 +141,20 @@
 
   it("should check for specific time intervals when dtend is specified", () => {
     // Create a rule that denies deployments from 9:00 to 17:00 on weekdays
-<<<<<<< HEAD
-    const rule = new DeploymentDenyRule<DeploymentVersion>({
-=======
-    const rule = new DeploymentDenyRule<ResolvedRelease>({
->>>>>>> 1e5a43c4
+    const rule = new DeploymentDenyRule<ResolvedRelease>({
       freq: Frequency.WEEKLY,
       byweekday: [RRule.MO, RRule.TU, RRule.WE, RRule.TH, RRule.FR], // Weekdays
       dtstart: new Date("2023-01-02T09:00:00Z"), // 9:00 AM
       dtend: new Date("2023-01-02T17:00:00Z"), // 5:00 PM
       tzid: "UTC",
-<<<<<<< HEAD
-      getCandidateId: (version) => version.id,
-=======
-      getCandidateId: (candidate) => candidate.id,
->>>>>>> 1e5a43c4
+      getCandidateId: (candidate) => candidate.id,
     });
 
     // Test time within the denied period (Wednesday at 10:00 AM)
     vi.spyOn(rule as any, "getCurrentTime").mockReturnValue(
       new Date("2023-01-04T10:00:00Z"),
     );
-<<<<<<< HEAD
-    let result = rule.filter(context, versions);
-=======
     let result = rule.filter(context, releases);
->>>>>>> 1e5a43c4
     expect(result.allowedCandidates.length).toBe(0);
     expect(result.rejectionReasons).toBeDefined();
 
@@ -233,11 +162,7 @@
     vi.spyOn(rule as any, "getCurrentTime").mockReturnValue(
       new Date("2023-01-04T08:00:00Z"),
     );
-<<<<<<< HEAD
-    result = rule.filter(context, versions);
-=======
-    result = rule.filter(context, releases);
->>>>>>> 1e5a43c4
+    result = rule.filter(context, releases);
     expect(result.allowedCandidates.length).toBe(2);
     expect(result.rejectionReasons).toBeUndefined();
 
@@ -245,43 +170,27 @@
     vi.spyOn(rule as any, "getCurrentTime").mockReturnValue(
       new Date("2023-01-04T18:00:00Z"),
     );
-<<<<<<< HEAD
-    result = rule.filter(context, versions);
-=======
-    result = rule.filter(context, releases);
->>>>>>> 1e5a43c4
+    result = rule.filter(context, releases);
     expect(result.allowedCandidates.length).toBe(2);
     expect(result.rejectionReasons).toBeUndefined();
   });
 
   it("should handle timezone conversions correctly", () => {
     // Create a rule that denies deployments from 9:00 to 17:00 EST on weekdays
-<<<<<<< HEAD
-    const rule = new DeploymentDenyRule<DeploymentVersion>({
-=======
-    const rule = new DeploymentDenyRule<ResolvedRelease>({
->>>>>>> 1e5a43c4
+    const rule = new DeploymentDenyRule<ResolvedRelease>({
       freq: Frequency.WEEKLY,
       byweekday: [RRule.MO, RRule.TU, RRule.WE, RRule.TH, RRule.FR], // Weekdays
       dtstart: new Date("2023-01-02T09:00:00Z"), // 9:00 AM EST (UTC-5)
       dtend: new Date("2023-01-02T17:00:00Z"), // 5:00 PM EST (UTC-5)
       tzid: "America/New_York",
-<<<<<<< HEAD
-      getCandidateId: (version) => version.id,
-=======
-      getCandidateId: (candidate) => candidate.id,
->>>>>>> 1e5a43c4
+      getCandidateId: (candidate) => candidate.id,
     });
 
     // Test time within the denied period in ET (10:00 AM EST)
     vi.spyOn(rule as any, "getCurrentTime").mockReturnValue(
       new Date("2023-01-05T15:00:00Z"), // 10:00 AM EST
     );
-<<<<<<< HEAD
-    let result = rule.filter(context, versions);
-=======
     let result = rule.filter(context, releases);
->>>>>>> 1e5a43c4
     expect(result.allowedCandidates.length).toBe(0);
     expect(result.rejectionReasons).toBeDefined();
 
@@ -289,30 +198,18 @@
     vi.spyOn(rule as any, "getCurrentTime").mockReturnValue(
       new Date("2023-01-04T13:00:00Z"), // 8:00 AM EST
     );
-<<<<<<< HEAD
-    result = rule.filter(context, versions);
-=======
-    result = rule.filter(context, releases);
->>>>>>> 1e5a43c4
+    result = rule.filter(context, releases);
     expect(result.allowedCandidates.length).toBe(2);
     expect(result.rejectionReasons).toBeUndefined();
   });
 
   it("should handle standard time to daylight time changes correctly (EST -> EDT in March)", () => {
-<<<<<<< HEAD
-    const rule = new DeploymentDenyRule<DeploymentVersion>({
-=======
-    const rule = new DeploymentDenyRule<ResolvedRelease>({
->>>>>>> 1e5a43c4
+    const rule = new DeploymentDenyRule<ResolvedRelease>({
       freq: Frequency.DAILY,
       dtstart: new Date("2023-03-09T09:00:00Z"), // 9:00am EST
       dtend: new Date("2023-03-09T17:00:00Z"), // 5:00pm EST
       tzid: "America/New_York",
-<<<<<<< HEAD
-      getCandidateId: (version) => version.id,
-=======
-      getCandidateId: (candidate) => candidate.id,
->>>>>>> 1e5a43c4
+      getCandidateId: (candidate) => candidate.id,
     });
 
     /**
@@ -325,22 +222,14 @@
     vi.spyOn(rule as any, "getCurrentTime").mockReturnValue(
       new Date("2023-03-11T21:30:00Z"),
     );
-<<<<<<< HEAD
-    let result = rule.filter(context, versions);
-=======
     let result = rule.filter(context, releases);
->>>>>>> 1e5a43c4
     expect(result.allowedCandidates.length).toBe(0);
     expect(result.rejectionReasons).toBeDefined();
 
     vi.spyOn(rule as any, "getCurrentTime").mockReturnValue(
       new Date("2023-03-12T21:30:00Z"),
     );
-<<<<<<< HEAD
-    result = rule.filter(context, versions);
-=======
-    result = rule.filter(context, releases);
->>>>>>> 1e5a43c4
+    result = rule.filter(context, releases);
     expect(result.allowedCandidates.length).toBe(2);
     expect(result.rejectionReasons).toBeUndefined();
 
@@ -354,41 +243,25 @@
     vi.spyOn(rule as any, "getCurrentTime").mockReturnValue(
       new Date("2023-03-11T13:30:00Z"),
     );
-<<<<<<< HEAD
-    result = rule.filter(context, versions);
-=======
-    result = rule.filter(context, releases);
->>>>>>> 1e5a43c4
+    result = rule.filter(context, releases);
     expect(result.allowedCandidates.length).toBe(2);
     expect(result.rejectionReasons).toBeUndefined();
 
     vi.spyOn(rule as any, "getCurrentTime").mockReturnValue(
       new Date("2023-03-12T13:30:00Z"),
     );
-<<<<<<< HEAD
-    const result2 = rule.filter(context, versions);
-=======
     const result2 = rule.filter(context, releases);
->>>>>>> 1e5a43c4
     expect(result2.allowedCandidates.length).toBe(0);
     expect(result2.rejectionReasons).toBeDefined();
   });
 
   it("should handle daylight time to standard time changes correctly (EDT -> EST in November)", () => {
-<<<<<<< HEAD
-    const rule = new DeploymentDenyRule<DeploymentVersion>({
-=======
-    const rule = new DeploymentDenyRule<ResolvedRelease>({
->>>>>>> 1e5a43c4
+    const rule = new DeploymentDenyRule<ResolvedRelease>({
       freq: Frequency.DAILY,
       dtstart: new Date("2023-11-04T09:00:00Z"), // 9:00am EDT
       dtend: new Date("2023-11-04T17:00:00Z"), // 5:00pm EDT
       tzid: "America/New_York",
-<<<<<<< HEAD
-      getCandidateId: (version) => version.id,
-=======
-      getCandidateId: (candidate) => candidate.id,
->>>>>>> 1e5a43c4
+      getCandidateId: (candidate) => candidate.id,
     });
 
     /**
@@ -401,22 +274,14 @@
     vi.spyOn(rule as any, "getCurrentTime").mockReturnValue(
       new Date("2023-11-04T13:30:00Z"),
     );
-<<<<<<< HEAD
-    let result = rule.filter(context, versions);
-=======
     let result = rule.filter(context, releases);
->>>>>>> 1e5a43c4
     expect(result.allowedCandidates.length).toBe(0); // Should be DENIED
     expect(result.rejectionReasons).toBeDefined();
 
     vi.spyOn(rule as any, "getCurrentTime").mockReturnValue(
       new Date("2023-11-05T13:30:00Z"),
     );
-<<<<<<< HEAD
-    result = rule.filter(context, versions);
-=======
-    result = rule.filter(context, releases);
->>>>>>> 1e5a43c4
+    result = rule.filter(context, releases);
     expect(result.allowedCandidates.length).toBe(2); // Should be ALLOWED
     expect(result.rejectionReasons).toBeUndefined();
 
@@ -430,22 +295,14 @@
     vi.spyOn(rule as any, "getCurrentTime").mockReturnValue(
       new Date("2023-11-04T21:30:00Z"),
     );
-<<<<<<< HEAD
-    result = rule.filter(context, versions);
-=======
-    result = rule.filter(context, releases);
->>>>>>> 1e5a43c4
+    result = rule.filter(context, releases);
     expect(result.allowedCandidates.length).toBe(2); // Should be ALLOWED
     expect(result.rejectionReasons).toBeUndefined();
 
     vi.spyOn(rule as any, "getCurrentTime").mockReturnValue(
       new Date("2023-11-05T21:30:00Z"),
     );
-<<<<<<< HEAD
-    result = rule.filter(context, versions);
-=======
-    result = rule.filter(context, releases);
->>>>>>> 1e5a43c4
+    result = rule.filter(context, releases);
     expect(result.allowedCandidates.length).toBe(0); // Should be DENIED
     expect(result.rejectionReasons).toBeDefined();
   });
