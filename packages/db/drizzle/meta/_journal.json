--- conflicted
+++ resolved
@@ -19,13 +19,8 @@
     {
       "idx": 2,
       "version": "7",
-<<<<<<< HEAD
-      "when": 1727411271323,
-      "tag": "0002_familiar_the_hand",
-=======
       "when": 1727491071246,
       "tag": "0002_nervous_skaar",
->>>>>>> 66aa126b
       "breakpoints": true
     }
   ]
