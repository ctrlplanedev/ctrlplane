--- conflicted
+++ resolved
@@ -233,7 +233,6 @@
   if (cond.type === FilterType.CreatedAt) return buildCreatedAtCondition(cond);
   if (cond.type === JobFilterType.Status) return eq(job.status, cond.value);
   if (cond.type === JobFilterType.Deployment)
-<<<<<<< HEAD
     return eq(release.deploymentId, cond.value);
   if (cond.type === JobFilterType.Environment)
     return eq(releaseJobTrigger.environmentId, cond.value);
@@ -261,73 +260,6 @@
     return buildMetadataCondition(tx, cond);
   if (cond.type === FilterType.CreatedAt) return buildCreatedAtCondition(cond);
   if (cond.type === JobFilterType.Status) return eq(job.status, cond.value);
-=======
-    return exists(
-      tx
-        .select({ value: sql<number>`1` })
-        .from(releaseJobTrigger)
-        .innerJoin(release, eq(releaseJobTrigger.releaseId, release.id))
-        .where(
-          and(
-            eq(release.deploymentId, cond.value),
-            eq(releaseJobTrigger.jobId, job.id),
-          ),
-        )
-        .limit(1),
-    );
-  if (cond.type === JobFilterType.Environment)
-    return exists(
-      tx
-        .select({ value: sql<number>`1` })
-        .from(releaseJobTrigger)
-        .where(
-          and(
-            eq(releaseJobTrigger.environmentId, cond.value),
-            eq(releaseJobTrigger.jobId, job.id),
-          ),
-        )
-        .limit(1),
-    );
-  if (cond.type === FilterType.Version)
-    return exists(
-      tx
-        .select({ value: sql<number>`1` })
-        .from(releaseJobTrigger)
-        .innerJoin(release, eq(releaseJobTrigger.releaseId, release.id))
-        .where(
-          and(eq(releaseJobTrigger.jobId, job.id), buildVersionCondition(cond)),
-        )
-        .limit(1),
-    );
-  if (cond.type === JobFilterType.JobTarget)
-    return exists(
-      tx
-        .select({ value: sql<number>`1` })
-        .from(releaseJobTrigger)
-        .innerJoin(resource, eq(releaseJobTrigger.resourceId, resource.id))
-        .where(
-          and(
-            eq(releaseJobTrigger.jobId, job.id),
-            eq(releaseJobTrigger.resourceId, cond.value),
-            isNull(resource.deletedAt),
-          ),
-        )
-        .limit(1),
-    );
-  if (cond.type === JobFilterType.Release)
-    return exists(
-      tx
-        .select({ value: sql<number>`1` })
-        .from(releaseJobTrigger)
-        .where(
-          and(
-            eq(releaseJobTrigger.jobId, job.id),
-            eq(releaseJobTrigger.releaseId, cond.value),
-          ),
-        )
-        .limit(1),
-    );
->>>>>>> eaf10982
 
   const subCon = cond.conditions.map((c) => buildCondition(tx, c));
   const con =
