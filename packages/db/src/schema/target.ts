--- conflicted
+++ resolved
@@ -217,9 +217,7 @@
 ).omit({ id: true });
 
 export const updateTargetRelationship = createTargetRelationship.partial();
-<<<<<<< HEAD
 export type TargetRelationship = InferSelectModel<typeof targetRelationship>;
-=======
 
 export const targetVariable = pgTable(
   "target_variable",
@@ -240,5 +238,4 @@
   id: true,
 });
 
-export const updateTargetVariable = createTargetVariable.partial();
->>>>>>> 402cc1e5
+export const updateTargetVariable = createTargetVariable.partial();