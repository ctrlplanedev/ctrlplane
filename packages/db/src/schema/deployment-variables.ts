import type { ResourceCondition } from "@ctrlplane/validators/resources";
import type { VariableConfigType } from "@ctrlplane/validators/variables";
import type { InferInsertModel, InferSelectModel } from "drizzle-orm";
import type { AnyPgColumn, ColumnsWithTable } from "drizzle-orm/pg-core";
import { relations, sql } from "drizzle-orm";
import {
  boolean,
  foreignKey,
  jsonb,
  pgTable,
  text,
  uniqueIndex,
  uuid,
} from "drizzle-orm/pg-core";
import { createInsertSchema } from "drizzle-zod";
import { z } from "zod";

import {
  isValidResourceCondition,
  resourceCondition,
} from "@ctrlplane/validators/resources";
import { VariableConfig } from "@ctrlplane/validators/variables";

import { deployment } from "./deployment.js";
import { variableSet } from "./variable-sets.js";

export const deploymentVariable = pgTable(
  "deployment_variable",
  {
    id: uuid("id").notNull().primaryKey().defaultRandom(),
    key: text("key").notNull(),
    description: text("description").notNull().default(""),
    deploymentId: uuid("deployment_id")
      .notNull()
      .references(() => deployment.id, { onDelete: "cascade" }),
    defaultValueId: uuid("default_value_id")
      .references((): any => deploymentVariableValue.id, {
        onDelete: "set null",
      })
      .default(sql`NULL`),
    config: jsonb("schema").$type<VariableConfigType>(),
  },
  (t) => ({
    uniq: uniqueIndex().on(t.deploymentId, t.key),
    defaultValueIdFK: foreignKey(defaultValueIdFKConstraint).onDelete(
      "set null",
    ),
  }),
);

export type DeploymentVariable = InferSelectModel<typeof deploymentVariable>;
export type InsertDeploymentVariable = InferInsertModel<
  typeof deploymentVariable
>;

export const deploymentVariableValue = pgTable(
  "deployment_variable_value",
  {
    id: uuid("id").notNull().primaryKey().defaultRandom(),
    variableId: uuid("variable_id").notNull(),
    valueType: text("value_type").notNull().default("direct"), // 'direct' | 'reference'

    resourceSelector: jsonb("resource_selector")
      .$type<ResourceCondition | null>()
      .default(sql`NULL`),

    // Direct value fields
    value: jsonb("value").$type<any>(),
    sensitive: boolean("sensitive").notNull().default(false),

    // Reference fields
    reference: text("reference"),
    path: text("path").array(),
  },
  (t) => ({
    uniq: uniqueIndex().on(t.variableId, t.value),
    variableIdFk: foreignKey({
      columns: [t.variableId],
      foreignColumns: [deploymentVariable.id],
    })
      .onUpdate("restrict")
      .onDelete("cascade"),

    // Add check constraint to ensure proper field combinations
    check: sql`CONSTRAINT valid_value_type CHECK (
      (value_type = 'direct' AND value IS NOT NULL AND reference IS NULL AND path IS NULL) OR
      (value_type = 'reference' AND value IS NULL AND reference IS NOT NULL AND path IS NOT NULL)
    )`,
  }),
);

export type DeploymentVariableValue = InferSelectModel<
  typeof deploymentVariableValue
>;
export const createDeploymentVariableValue = createInsertSchema(
  deploymentVariableValue,
  { resourceSelector: resourceCondition.refine(isValidResourceCondition) },
)
<<<<<<< HEAD
  .omit({
    id: true,
  })
  .extend({
    default: z.boolean().optional(),
    path: z.array(z.string()).nullable().optional(),
  });
=======
  .omit({ id: true, variableId: true })
  .extend({ default: z.boolean().optional() });

>>>>>>> c48b6c3d
export const updateDeploymentVariableValue =
  createDeploymentVariableValue.partial();

// workaround for cirular reference - https://www.answeroverflow.com/m/1194395880523042936
const defaultValueIdFKConstraint: {
  columns: [AnyPgColumn<{ tableName: "deployment_variable" }>];
  foreignColumns: ColumnsWithTable<
    "deployment_variable",
    "deployment_variable_value",
    [AnyPgColumn<{ tableName: "deployment_variable" }>]
  >;
} = {
  columns: [deploymentVariable.defaultValueId],
  foreignColumns: [deploymentVariableValue.id],
};

export const deploymentVariableSet = pgTable(
  "deployment_variable_set",
  {
    id: uuid("id").notNull().primaryKey().defaultRandom(),
    deploymentId: uuid("deployment_id")
      .notNull()
      .references(() => deployment.id, { onDelete: "cascade" }),
    variableSetId: uuid("variable_set_id")
      .notNull()
      .references(() => variableSet.id, { onDelete: "cascade" }),
  },
  (t) => ({ uniq: uniqueIndex().on(t.deploymentId, t.variableSetId) }),
);

export const createDeploymentVariable = createInsertSchema(deploymentVariable, {
  key: z.string().min(1),
  config: VariableConfig,
})
  .omit({ id: true, defaultValueId: true, deploymentId: true })
  .extend({
    values: z
      .array(createDeploymentVariableValue)
      .optional()
      .refine(
        (v) => {
          if (v == null) return true;
          const numDefault = v.filter((val) => val.default === true).length;
          return numDefault <= 1;
        },
        { message: "Only one default value is allowed" },
      ),
  });
export const updateDeploymentVariable = createDeploymentVariable.partial();

export const deploymentVariableRelationships = relations(
  deploymentVariable,
  ({ one, many }) => ({
    deployment: one(deployment, {
      fields: [deploymentVariable.deploymentId],
      references: [deployment.id],
    }),

    defaultValue: one(deploymentVariableValue, {
      fields: [deploymentVariable.defaultValueId],
      references: [deploymentVariableValue.id],
    }),

    values: many(deploymentVariableValue),
  }),
);

export const deploymentVariableValueRelationships = relations(
  deploymentVariableValue,
  ({ one }) => ({
    variable: one(deploymentVariable, {
      fields: [deploymentVariableValue.variableId],
      references: [deploymentVariable.id],
    }),
  }),
);

export const deploymentVariableSetRelationships = relations(
  deploymentVariableSet,
  ({ one }) => ({
    deployment: one(deployment, {
      fields: [deploymentVariableSet.deploymentId],
      references: [deployment.id],
    }),
    variableSet: one(variableSet, {
      fields: [deploymentVariableSet.variableSetId],
      references: [variableSet.id],
    }),
  }),
);<|MERGE_RESOLUTION|>--- conflicted
+++ resolved
@@ -96,19 +96,15 @@
   deploymentVariableValue,
   { resourceSelector: resourceCondition.refine(isValidResourceCondition) },
 )
-<<<<<<< HEAD
   .omit({
     id: true,
+    variableId: true,
   })
   .extend({
     default: z.boolean().optional(),
     path: z.array(z.string()).nullable().optional(),
   });
-=======
-  .omit({ id: true, variableId: true })
-  .extend({ default: z.boolean().optional() });
 
->>>>>>> c48b6c3d
 export const updateDeploymentVariableValue =
   createDeploymentVariableValue.partial();
 
