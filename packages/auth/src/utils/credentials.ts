import { compareSync } from "bcryptjs";

import { eq, takeFirstOrNull } from "@ctrlplane/db";
import { db } from "@ctrlplane/db/client";
import * as schema from "@ctrlplane/db/schema";

const getUserByEmail = (email: string) =>
  db
    .select()
    .from(schema.user)
    .where(eq(schema.user.email, email))
    .then(takeFirstOrNull);

export const getUserByCredentials = async (email: string, password: string) => {
  const user = await getUserByEmail(email);
  if (user == null) return new Error("Invalid credentials");
  const { passwordHash } = user;
<<<<<<< HEAD
  if (passwordHash == null) return null;
  const isPasswordCorrect = compareSync(password, passwordHash);
  return isPasswordCorrect ? user : null;
=======
  if (passwordHash == null) return new Error("Invalid credentials");
  const isPasswordCorrect = compareSync(password, passwordHash);
  return isPasswordCorrect ? user : new Error("Invalid credentials");
>>>>>>> 06b5381b
};<|MERGE_RESOLUTION|>--- conflicted
+++ resolved
@@ -15,13 +15,7 @@
   const user = await getUserByEmail(email);
   if (user == null) return new Error("Invalid credentials");
   const { passwordHash } = user;
-<<<<<<< HEAD
-  if (passwordHash == null) return null;
-  const isPasswordCorrect = compareSync(password, passwordHash);
-  return isPasswordCorrect ? user : null;
-=======
   if (passwordHash == null) return new Error("Invalid credentials");
   const isPasswordCorrect = compareSync(password, passwordHash);
   return isPasswordCorrect ? user : new Error("Invalid credentials");
->>>>>>> 06b5381b
 };