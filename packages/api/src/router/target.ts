import type { SQL, Tx } from "@ctrlplane/db";
import { isPresent } from "ts-is-present";
import { z } from "zod";

import {
  and,
  asc,
  count,
  eq,
  inArray,
  not,
  sql,
  takeFirst,
  takeFirstOrNull,
} from "@ctrlplane/db";
import * as schema from "@ctrlplane/db/schema";
import { Permission } from "@ctrlplane/validators/auth";
import { targetCondition } from "@ctrlplane/validators/targets";

import { createTRPCRouter, protectedProcedure } from "../trpc";
import { targetMetadataGroupRouter } from "./target-metadata-group";
import { targetProviderRouter } from "./target-provider";

const targetRelations = createTRPCRouter({
  hierarchy: protectedProcedure
    .input(z.string().uuid())
    .query(async ({ ctx, input }) => {
      const results = await ctx.db.execute<{
        id: string;
        workpace_id: string;
        name: string;
        identifier: string;
        level: number;
        parent_identifier: string;
        parent_workspace_id: string;
      }>(
        sql`
          -- Recursive CTE to find ancestors (parents)
          WITH RECURSIVE ancestors AS (
              -- Base case: start with the given target id, including parent info if exists
              SELECT
                  t.id,
                  t.identifier,
                  t.workspace_id,
                  t.kind,
                  t.version,
                  t.name,
                  0 AS level,
                  ARRAY[t.id] AS path,
                  parent_tm.value AS parent_identifier,
                  parent_t.workspace_id AS parent_workspace_id
              FROM
                  target t
                  LEFT JOIN target_metadata parent_tm ON parent_tm.target_id = t.id AND parent_tm.key = 'ctrlplane/parent-target-identifier'
                  LEFT JOIN target parent_t ON parent_t.identifier = parent_tm.value AND parent_t.workspace_id = t.workspace_id
              WHERE
                  t.id = ${input}

              UNION ALL

              -- Recursive term: find the parent
              SELECT
                  parent_t.id,
                  parent_t.identifier,
                  parent_t.workspace_id,
                  parent_t.kind,
                  parent_t.version,
                  parent_t.name,  -- Added name
                  a.level - 1 AS level,
                  a.path || parent_t.id,
                  grandparent_tm.value AS parent_identifier,
                  grandparent_t.workspace_id AS parent_workspace_id
              FROM
                  ancestors a
                  JOIN target_metadata tm ON tm.target_id = a.id AND tm.key = 'ctrlplane/parent-target-identifier'
                  JOIN target parent_t ON parent_t.identifier = tm.value AND parent_t.workspace_id = a.workspace_id
                  LEFT JOIN target_metadata grandparent_tm ON grandparent_tm.target_id = parent_t.id AND grandparent_tm.key = 'ctrlplane/parent-target-identifier'
                  LEFT JOIN target grandparent_t ON grandparent_t.identifier = grandparent_tm.value AND grandparent_t.workspace_id = parent_t.workspace_id
              WHERE
                  NOT parent_t.id = ANY(a.path)
          ),

          -- Recursive CTE to find descendants (children)
          descendants AS (
              -- Base case: start with the given target id, including parent info if exists
              SELECT
                  t.id,
                  t.identifier,
                  t.workspace_id,
                  t.kind,
                  t.version,
                  t.name,
                  0 AS level,
                  ARRAY[t.id] AS path,
                  parent_tm.value AS parent_identifier,
                  parent_t.workspace_id AS parent_workspace_id
              FROM
                  target t
                  LEFT JOIN target_metadata parent_tm ON parent_tm.target_id = t.id AND parent_tm.key = 'ctrlplane/parent-target-identifier'
                  LEFT JOIN target parent_t ON parent_t.identifier = parent_tm.value AND parent_t.workspace_id = t.workspace_id
              WHERE
                  t.id = ${input}

              UNION ALL

              -- Recursive term: find the children
              SELECT
                  child_t.id,
                  child_t.identifier,
                  child_t.workspace_id,
                  child_t.kind,
                  child_t.version,
                  child_t.name,  -- Added name
                  d.level + 1 AS level,
                  d.path || child_t.id,
                  child_parent_tm.value AS parent_identifier,
                  child_parent_t.workspace_id AS parent_workspace_id
              FROM
                  descendants d
                  JOIN target_metadata tm ON tm.key = 'ctrlplane/parent-target-identifier' AND tm.value = d.identifier
                  JOIN target child_t ON child_t.id = tm.target_id AND child_t.workspace_id = d.workspace_id
                  LEFT JOIN target_metadata child_parent_tm ON child_parent_tm.target_id = child_t.id AND child_parent_tm.key = 'ctrlplane/parent-target-identifier'
                  LEFT JOIN target child_parent_t ON child_parent_t.identifier = child_parent_tm.value AND child_parent_t.workspace_id = child_t.workspace_id
              WHERE
                  NOT child_t.id = ANY(d.path)
          )

          -- Combine the results from ancestors and descendants
          SELECT DISTINCT
              id,
              identifier,
              workspace_id,
              kind,
              version,
              name,
              level,
              parent_identifier,
              parent_workspace_id
          FROM
              (
                  SELECT * FROM ancestors
                  UNION ALL
                  SELECT * FROM descendants
              ) AS combined;
        `,
      );
      return results.rows;
    }),
});

const targetViews = createTRPCRouter({
  create: protectedProcedure
    .meta({
      authorizationCheck: ({ canUser, input }) =>
        canUser
          .perform(Permission.TargetViewCreate)
          .on({ type: "workspace", id: input.workspaceId }),
    })
    .input(schema.createTargetView)
    .mutation(async ({ ctx, input }) =>
      ctx.db
        .insert(schema.targetView)
        .values(input)
        .returning()
        .then(takeFirst),
    ),

  update: protectedProcedure
    .meta({
      authorizationCheck: ({ canUser, input }) =>
        canUser
          .perform(Permission.TargetViewUpdate)
          .on({ type: "targetView", id: input.id }),
    })
    .input(z.object({ id: z.string().uuid(), data: schema.updateTargetView }))
    .mutation(async ({ ctx, input }) =>
      ctx.db
        .update(schema.targetView)
        .set(input.data)
        .where(eq(schema.targetView.id, input.id))
        .returning()
        .then(takeFirst),
    ),

  delete: protectedProcedure
    .meta({
      authorizationCheck: ({ canUser, input }) =>
        canUser
          .perform(Permission.TargetViewDelete)
          .on({ type: "targetView", id: input }),
    })
    .input(z.string().uuid())
    .mutation(async ({ ctx, input }) =>
      ctx.db.delete(schema.targetView).where(eq(schema.targetView.id, input)),
    ),

  byId: protectedProcedure
    .meta({
      authorizationCheck: ({ canUser, input }) =>
        canUser
          .perform(Permission.TargetViewGet)
          .on({ type: "targetView", id: input }),
    })
    .input(z.string().uuid())
    .query(({ ctx, input }) =>
      ctx.db
        .select()
        .from(schema.targetView)
        .where(eq(schema.targetView.id, input))
        .then(takeFirst),
    ),

  list: protectedProcedure
    .meta({
      authorizationCheck: ({ canUser, input }) =>
        canUser
          .perform(Permission.TargetViewList)
          .on({ type: "workspace", id: input }),
    })
    .input(z.string().uuid())
    .query(async ({ ctx, input }) => {
      const views = await ctx.db
        .select()
        .from(schema.targetView)
        .orderBy(schema.targetView.name)
        .where(eq(schema.targetView.workspaceId, input));

      return Promise.all(
        views.map(async (view) => {
          const total = await ctx.db
            .select({ count: count() })
            .from(schema.target)
            .where(schema.targetMatchesMetadata(ctx.db, view.filter))
            .then(takeFirst)
            .then((t) => t.count);

          return {
            ...view,
            total,
          };
        }),
      );
    }),
});

type _StringStringRecord = Record<string, string>;
const targetQuery = (db: Tx, checks: Array<SQL<unknown>>) =>
  db
    .select({
      target: schema.target,
      targetProvider: schema.targetProvider,
      workspace: schema.workspace,
      targetMetadata:
        sql<_StringStringRecord>`jsonb_object_agg(target_metadata.key,
       target_metadata.value)`.as("target_metadata"),
    })
    .from(schema.target)
    .leftJoin(
      schema.targetProvider,
      eq(schema.target.providerId, schema.targetProvider.id),
    )
    .innerJoin(
      schema.workspace,
      eq(schema.target.workspaceId, schema.workspace.id),
    )
    .leftJoin(
      schema.targetMetadata,
      eq(schema.targetMetadata.targetId, schema.target.id),
    )
    .where(and(...checks))
    .groupBy(schema.target.id, schema.targetProvider.id, schema.workspace.id)
    .orderBy(asc(schema.target.kind), asc(schema.target.name));

export const targetRouter = createTRPCRouter({
  metadataGroup: targetMetadataGroupRouter,
  provider: targetProviderRouter,
  relations: targetRelations,
  view: targetViews,

  byId: protectedProcedure
    .meta({
      authorizationCheck: ({ canUser, input }) =>
        canUser.perform(Permission.TargetGet).on({ type: "target", id: input }),
    })
    .input(z.string().uuid())
    .query(async ({ ctx, input }) => {
      const metadata = await ctx.db
        .select()
        .from(schema.targetMetadata)
        .where(eq(schema.targetMetadata.targetId, input))
        .then((lbs) => Object.fromEntries(lbs.map((lb) => [lb.key, lb.value])));
      return ctx.db
        .select()
        .from(schema.target)
        .leftJoin(
          schema.targetProvider,
          eq(schema.target.providerId, schema.targetProvider.id),
        )
        .where(eq(schema.target.id, input))
        .then(takeFirstOrNull)
        .then((a) =>
          a == null
            ? null
            : { ...a.target, metadata, provider: a.target_provider },
        );
    }),

  byWorkspaceId: createTRPCRouter({
    list: protectedProcedure
      .meta({
        authorizationCheck: ({ canUser, input }) =>
          canUser
            .perform(Permission.TargetList)
            .on({ type: "workspace", id: input.workspaceId }),
      })
      .input(
        z.object({
          workspaceId: z.string().uuid(),
          filter: targetCondition.optional(),
          limit: z.number().default(500),
          offset: z.number().default(0),
        }),
      )
      .query(({ ctx, input }) => {
        const workspaceIdCheck = eq(
          schema.target.workspaceId,
          input.workspaceId,
        );
        const targetConditions = schema.targetMatchesMetadata(
          ctx.db,
          input.filter,
        );
        const checks = [workspaceIdCheck, targetConditions].filter(isPresent);

        const items = targetQuery(ctx.db, checks)
          .limit(input.limit)
          .offset(input.offset)
          .then((t) =>
            t.map((a) => ({
              ...a.target,
              provider: a.targetProvider,
              metadata: a.targetMetadata,
            })),
          );

        const total = ctx.db
          .select({
            count: sql`COUNT(*)`.mapWith(Number),
          })
          .from(schema.target)
          .where(and(...checks))
          .then(takeFirst)
          .then((t) => t.count);

        return Promise.all([items, total]).then(([items, total]) => ({
          items,
          total,
        }));
      }),
  }),

  create: protectedProcedure
    .meta({
      authorizationCheck: ({ canUser, input }) =>
        canUser
          .perform(Permission.TargetCreate)
          .on({ type: "workspace", id: input.workspaceId }),
    })
    .input(
      schema.createTarget.and(z.object({ metadata: z.record(z.string()) })),
    )
    .mutation(async ({ ctx, input }) =>
      ctx.db.transaction(async (tx) => {
        const tg = await tx
          .insert(schema.target)
          .values(input)
          .returning()
          .then(takeFirst);

        await tx.insert(schema.targetMetadata).values(
          Object.entries(input.metadata).map(([key, value]) => ({
            targetId: tg.id,
            key,
            value,
          })),
        );

        return tg;
      }),
    ),

  update: protectedProcedure
    .meta({
      authorizationCheck: ({ canUser, input }) =>
        canUser
          .perform(Permission.TargetUpdate)
          .on({ type: "target", id: input.id }),
    })
<<<<<<< HEAD
    .input(z.object({ id: z.string().uuid(), data: schema.updateTarget }))
    .mutation(({ ctx, input: { id, data } }) =>
      ctx.db
        .update(schema.target)
        .set(data)
        .where(eq(schema.target.id, id))
        .returning()
        .then(takeFirst),
=======
    .input(
      z.object({
        id: z.string().uuid(),
        data: updateTarget.and(z.object({ metadata: z.record(z.string()) })),
      }),
    )
    .mutation(async ({ ctx, input: { id, data } }) =>
      ctx.db.transaction(async (tx) => {
        const updatedTarget = await tx
          .update(target)
          .set(data)
          .where(eq(target.id, id))
          .returning()
          .then(takeFirst);

        const metadataEntries = Object.entries(data.metadata).map(
          ([key, value]) => ({
            targetId: id,
            key,
            value,
          }),
        );

        await tx
          .insert(targetMetadata)
          .values(metadataEntries)
          .onConflictDoUpdate({
            target: [targetMetadata.targetId, targetMetadata.key],
            set: { value: sql`EXCLUDED.value` },
          })
          .then(() =>
            tx
              .delete(targetMetadata)
              .where(
                and(
                  eq(targetMetadata.targetId, id),
                  not(inArray(targetMetadata.key, Object.keys(data.metadata))),
                ),
              ),
          );

        return updatedTarget;
      }),
>>>>>>> 9ab81079
    ),

  delete: protectedProcedure
    .meta({
      authorizationCheck: ({ canUser, input }) =>
        canUser.perform(Permission.TargetDelete).on(
          ...(input as string[]).map((t) => ({
            type: "target" as const,
            id: t,
          })),
        ),
    })
    .input(z.array(z.string().uuid()))
    .mutation(async ({ ctx, input }) =>
      ctx.db
        .delete(schema.target)
        .where(inArray(schema.target.id, input))
        .returning(),
    ),

  metadataKeys: protectedProcedure
    .meta({
      authorizationCheck: ({ canUser, input }) =>
        canUser
          .perform(Permission.TargetList)
          .on({ type: "workspace", id: input }),
    })
    .input(z.string())
    .query(({ ctx, input }) =>
      ctx.db
        .selectDistinct({ key: schema.targetMetadata.key })
        .from(schema.target)
        .innerJoin(
          schema.targetMetadata,
          eq(schema.targetMetadata.targetId, schema.target.id),
        )
        .where(eq(schema.target.workspaceId, input))
        .then((r) => r.map((row) => row.key)),
    ),

  lock: protectedProcedure
    .meta({
      authorizationCheck: ({ canUser, input }) =>
        canUser
          .perform(Permission.TargetUpdate)
          .on({ type: "target", id: input }),
    })
    .input(z.string().uuid())
    .mutation(({ ctx, input }) =>
      ctx.db
        .update(schema.target)
        .set({ lockedAt: new Date() })
        .where(eq(schema.target.id, input))
        .returning()
        .then(takeFirst),
    ),

  unlock: protectedProcedure
    .meta({
      authorizationCheck: ({ canUser, input }) =>
        canUser
          .perform(Permission.TargetUpdate)
          .on({ type: "target", id: input }),
    })
    .input(z.string().uuid())
    .mutation(({ ctx, input }) =>
      ctx.db
        .update(schema.target)
        .set({ lockedAt: null })
        .where(eq(schema.target.id, input))
        .returning()
        .then(takeFirst),
    ),
});<|MERGE_RESOLUTION|>--- conflicted
+++ resolved
@@ -396,28 +396,20 @@
           .perform(Permission.TargetUpdate)
           .on({ type: "target", id: input.id }),
     })
-<<<<<<< HEAD
-    .input(z.object({ id: z.string().uuid(), data: schema.updateTarget }))
-    .mutation(({ ctx, input: { id, data } }) =>
-      ctx.db
-        .update(schema.target)
-        .set(data)
-        .where(eq(schema.target.id, id))
-        .returning()
-        .then(takeFirst),
-=======
     .input(
       z.object({
         id: z.string().uuid(),
-        data: updateTarget.and(z.object({ metadata: z.record(z.string()) })),
+        data: schema.updateTarget.and(
+          z.object({ metadata: z.record(z.string()) }),
+        ),
       }),
     )
     .mutation(async ({ ctx, input: { id, data } }) =>
       ctx.db.transaction(async (tx) => {
         const updatedTarget = await tx
-          .update(target)
+          .update(schema.target)
           .set(data)
-          .where(eq(target.id, id))
+          .where(eq(schema.target.id, id))
           .returning()
           .then(takeFirst);
 
@@ -430,26 +422,30 @@
         );
 
         await tx
-          .insert(targetMetadata)
+          .insert(schema.targetMetadata)
           .values(metadataEntries)
           .onConflictDoUpdate({
-            target: [targetMetadata.targetId, targetMetadata.key],
+            target: [schema.targetMetadata.targetId, schema.targetMetadata.key],
             set: { value: sql`EXCLUDED.value` },
           })
           .then(() =>
             tx
-              .delete(targetMetadata)
+              .delete(schema.targetMetadata)
               .where(
                 and(
-                  eq(targetMetadata.targetId, id),
-                  not(inArray(targetMetadata.key, Object.keys(data.metadata))),
+                  eq(schema.targetMetadata.targetId, id),
+                  not(
+                    inArray(
+                      schema.targetMetadata.key,
+                      Object.keys(data.metadata),
+                    ),
+                  ),
                 ),
               ),
           );
 
         return updatedTarget;
       }),
->>>>>>> 9ab81079
     ),
 
   delete: protectedProcedure
