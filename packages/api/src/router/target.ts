--- conflicted
+++ resolved
@@ -15,9 +15,7 @@
   takeFirstOrNull,
 } from "@ctrlplane/db";
 import * as schema from "@ctrlplane/db/schema";
-<<<<<<< HEAD
 import { getEventsForTargetDeleted, handleEvent } from "@ctrlplane/events";
-=======
 import {
   cancelOldReleaseJobTriggersOnJobDispatch,
   createJobApprovals,
@@ -27,7 +25,6 @@
   isPassingNoPendingJobsPolicy,
   isPassingReleaseStringCheckPolicy,
 } from "@ctrlplane/job-dispatch";
->>>>>>> fd17bccb
 import { variablesAES256 } from "@ctrlplane/secrets";
 import { Permission } from "@ctrlplane/validators/auth";
 import { targetCondition } from "@ctrlplane/validators/targets";
