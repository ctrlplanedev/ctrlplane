import { dashboardRouter } from "./router/dashboard";
import { deploymentRouter } from "./router/deployment";
import { environmentRouter } from "./router/environment";
<<<<<<< HEAD
import { githubRouter } from "./router/github/github";
import { invitesRouter } from "./router/invite";
=======
import { githubRouter } from "./router/github";
>>>>>>> 8abe6af4
import { jobRouter } from "./router/job";
import { releaseRouter } from "./router/release";
import { runtimeRouter } from "./router/runtime";
import { systemRouter } from "./router/system";
import { targetRouter } from "./router/target";
import { profileRouter, userRouter } from "./router/user";
import { valueSetRouter } from "./router/value-set";
import { workspaceRouter } from "./router/workspace";
import { createTRPCRouter } from "./trpc";

export const appRouter = createTRPCRouter({
  deployment: deploymentRouter,
  environment: environmentRouter,
  release: releaseRouter,
  system: systemRouter,
  workspace: workspaceRouter,
  job: jobRouter,
  target: targetRouter,
  github: githubRouter,
  dashboard: dashboardRouter,
  valueSet: valueSetRouter,
  profile: profileRouter,
  user: userRouter,
  runtime: runtimeRouter,
});

// export type definition of API
export type AppRouter = typeof appRouter;<|MERGE_RESOLUTION|>--- conflicted
+++ resolved
@@ -1,12 +1,8 @@
 import { dashboardRouter } from "./router/dashboard";
 import { deploymentRouter } from "./router/deployment";
 import { environmentRouter } from "./router/environment";
-<<<<<<< HEAD
 import { githubRouter } from "./router/github/github";
 import { invitesRouter } from "./router/invite";
-=======
-import { githubRouter } from "./router/github";
->>>>>>> 8abe6af4
 import { jobRouter } from "./router/job";
 import { releaseRouter } from "./router/release";
 import { runtimeRouter } from "./router/runtime";
