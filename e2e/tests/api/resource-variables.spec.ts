--- conflicted
+++ resolved
@@ -12,7 +12,6 @@
 
   test.beforeAll(async ({ api, workspace }) => {
     builder = new EntitiesBuilder(api, workspace, yamlPath);
-<<<<<<< HEAD
     await builder.upsertSystem();
     await builder.upsertEnvironments();
     await builder.upsertDeployments();
@@ -24,19 +23,6 @@
 
   test("create a resource with variables", async ({ api, workspace }) => {
     const systemPrefix = builder.refs.system.slug.split("-")[0]!;
-=======
-    await builder.createSystem();
-    await builder.createEnvironments();
-    await builder.createDeployments();
-  });
-
-  test.afterAll(async ({ api, workspace }) => {
-    await cleanupImportedEntities(api, builder.cache, workspace.id);
-  });
-
-  test("create a resource with variables", async ({ api, workspace }) => {
-    const systemPrefix = builder.cache.system.slug.split("-")[0]!;
->>>>>>> 2de5f352
     const resourceName = `${systemPrefix}-${faker.string.alphanumeric(10)}`;
 
     // Create a resource with variables
@@ -91,11 +77,7 @@
   });
 
   test("update resource variables", async ({ api, workspace }) => {
-<<<<<<< HEAD
     const systemPrefix = builder.refs.system.slug.split("-")[0]!;
-=======
-    const systemPrefix = builder.cache.system.slug.split("-")[0]!;
->>>>>>> 2de5f352
     const resourceName = `${systemPrefix}-${faker.string.alphanumeric(10)}`;
 
     // Create a resource with initial variables
@@ -152,16 +134,8 @@
     });
   });
 
-<<<<<<< HEAD
   test("use resource variables in deployments and environments", async ({ api, workspace }) => {
     const systemPrefix = builder.refs.system.slug.split("-")[0]!;
-=======
-  test("use resource variables in deployments and environments", async ({
-    api,
-    workspace,
-  }) => {
-    const systemPrefix = builder.cache.system.slug.split("-")[0]!;
->>>>>>> 2de5f352
     const resourceName = `${systemPrefix}-${faker.string.alphanumeric(10)}`;
 
     // Create a resource with variables
@@ -190,16 +164,8 @@
     });
   });
 
-<<<<<<< HEAD
   test("reference variables from related resources", async ({ api, workspace }) => {
     const systemPrefix = builder.refs.system.slug.split("-")[0]!.toLowerCase();
-=======
-  test("reference variables from related resources", async ({
-    api,
-    workspace,
-  }) => {
-    const systemPrefix = builder.cache.system.slug.split("-")[0]!.toLowerCase();
->>>>>>> 2de5f352
     const reference = faker.string.alphanumeric(10).toLowerCase();
 
     // Create target resource
@@ -289,17 +255,8 @@
     });
   });
 
-<<<<<<< HEAD
   test("reference variables from related resources when the deployment variable value is reference type", async ({ api, workspace, page }) => {
     const systemPrefix = builder.refs.system.slug.split("-")[0]!.toLowerCase();
-=======
-  test("reference variables from related resources when the deployment variable value is reference type", async ({
-    api,
-    workspace,
-    page,
-  }) => {
-    const systemPrefix = builder.cache.system.slug.split("-")[0]!.toLowerCase();
->>>>>>> 2de5f352
     const reference = faker.string.alphanumeric(10).toLowerCase();
     // Create target resource
     const targetResource = await api.POST("/v1/resources", {
@@ -356,11 +313,7 @@
     expect(relationship.response.status).toBe(200);
 
     // Create a deployment variable with reference type
-<<<<<<< HEAD
     const deployment = builder.refs.deployments[0]!;
-=======
-    const deployment = builder.cache.deployments[0]!;
->>>>>>> 2de5f352
 
     await api.POST("/v1/deployments/{deploymentId}/variables", {
       params: {
@@ -450,17 +403,8 @@
     });
   });
 
-<<<<<<< HEAD
   test("should trigger a release target evaluation if a referenced resource is updated", async ({ api, workspace, page }) => {
     const systemPrefix = builder.refs.system.slug.split("-")[0]!.toLowerCase();
-=======
-  test("should trigger a release target evaluation if a referenced resource is updated", async ({
-    api,
-    workspace,
-    page,
-  }) => {
-    const systemPrefix = builder.cache.system.slug.split("-")[0]!.toLowerCase();
->>>>>>> 2de5f352
     const reference = faker.string.alphanumeric(10).toLowerCase();
 
     // Create target resource
@@ -520,11 +464,7 @@
     expect(relationship.response.status).toBe(200);
 
     // Create a deployment variable with reference type
-<<<<<<< HEAD
     const deployment = builder.refs.deployments[0]!;
-=======
-    const deployment = builder.cache.deployments[0]!;
->>>>>>> 2de5f352
 
     const key = faker.string.alphanumeric(10);
 
@@ -634,17 +574,8 @@
     });
   });
 
-<<<<<<< HEAD
   test("should trigger a release target evaluation if a related resource is deleted and its variables are referenced", async ({ api, workspace, page }) => {
     const systemPrefix = builder.refs.system.slug.split("-")[0]!.toLowerCase();
-=======
-  test("should trigger a release target evaluation if a related resource is deleted and its variables are referenced", async ({
-    api,
-    workspace,
-    page,
-  }) => {
-    const systemPrefix = builder.cache.system.slug.split("-")[0]!.toLowerCase();
->>>>>>> 2de5f352
     const reference = faker.string.alphanumeric(10).toLowerCase();
 
     // Create target resource
@@ -703,11 +634,7 @@
     expect(relationship.response.status).toBe(200);
 
     // Create a deployment variable with reference type
-<<<<<<< HEAD
     const deployment = builder.refs.deployments[0]!;
-=======
-    const deployment = builder.cache.deployments[0]!;
->>>>>>> 2de5f352
 
     const key = faker.string.alphanumeric(10);
 
