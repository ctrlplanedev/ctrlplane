import { faker } from "@faker-js/faker";
import { expect } from "@playwright/test";

import { test } from "../fixtures";

test.describe("Resource API", () => {
  test("create a resource", async ({ api, workspace }) => {
    const resourceName1 = faker.string.alphanumeric(10);
    const resourceName2 = faker.string.alphanumeric(10);
    const resource = await api.POST("/v1/resources", {
      body: {
        workspaceId: workspace.id,
        name: resourceName1,
        kind: "ResourceAPI",
        identifier: resourceName1,
        version: "test-version/v1",
        config: { "e2e-test": true } as any,
        metadata: { "e2e-test": "true" },
      },
    });

    expect(resource.response.status).toBe(200);
    expect(resource.data?.id).toBeDefined();
    expect(resource.error).toBeUndefined();
    expect(resource.data?.workspaceId).toBe(workspace.id);
    expect(resource.data?.name).toBe(resourceName1);
    expect(resource.data?.kind).toBe("ResourceAPI");
    expect(resource.data?.identifier).toBe(resourceName1);
    expect(resource.data?.version).toBe("test-version/v1");
    expect(resource.data?.config).toEqual({ "e2e-test": true });
    expect(resource.data?.metadata).toEqual({ "e2e-test": "true" });
  });

  test("get a resource by identifier", async ({ api, workspace }) => {
    // First create a resource
    const resourceName = faker.string.alphanumeric(10);
    await api.POST("/v1/resources", {
      body: {
        workspaceId: workspace.id,
        name: resourceName,
        kind: "ResourceAPI",
        identifier: resourceName,
        version: "test-version/v1",
        config: { "e2e-test": true } as any,
        metadata: { "e2e-test": "true" },
      },
    });

    // Then get it by identifier
    const response = await api.GET(
      "/v1/workspaces/{workspaceId}/resources/identifier/{identifier}",
      {
        params: {
          path: {
            workspaceId: workspace.id,
            identifier: resourceName,
          },
        },
      },
    );

    console.log("response", response);

    expect(response.response.status).toBe(200);
    const { data } = response;
    expect(data?.identifier).toBe(resourceName);
    expect(data?.workspaceId).toBe(workspace.id);
  });

  test("list resources", async ({ api, workspace }) => {
    // First create some resources
    const resourceName = faker.string.alphanumeric(10);
    await api.POST("/v1/resources", {
      body: {
        workspaceId: workspace.id,
        name: resourceName,
        kind: "ResourceAPI",
        identifier: resourceName,
        version: "test-version/v1",
        config: { "e2e-test": true } as any,
        metadata: { "e2e-test": "true" },
      },
    });

    // Then list all resources
    const response = await api.GET("/v1/workspaces/{workspaceId}/resources", {
      params: { path: { workspaceId: workspace.id } },
    });

    console.log("response", response);

    expect(response.response.status).toBe(200);
    const { data } = response;
    expect(data?.resources).toBeDefined();
    expect(Array.isArray(data?.resources)).toBe(true);

    expect(data?.resources?.length).toBeGreaterThan(0);
  });

  test("update a resource", async ({ api, workspace }) => {
    // First create a resource
    const resourceName = faker.string.alphanumeric(10);
    await api.POST("/v1/resources", {
      body: {
        workspaceId: workspace.id,
        name: resourceName,
        kind: "ResourceAPI",
        identifier: resourceName,
        version: "test-version/v1",
        config: { "e2e-test": true } as any,
        metadata: { "e2e-test": "true" },
      },
    });

    // Get the resource to update
    const getResponse = await api.GET(
      "/v1/workspaces/{workspaceId}/resources/identifier/{identifier}",
      {
        params: {
          path: {
            workspaceId: workspace.id,
            identifier: resourceName,
          },
        },
      },
    );

    const { data } = getResponse;
    const resourceId = data?.id ?? "";

    // Update the resource
    const newName = faker.string.alphanumeric(10);
    const updateResponse = await api.PATCH("/v1/resources/{resourceId}", {
      params: {
        path: { resourceId },
      },
      body: {
        name: newName,
        metadata: { "e2e-test": "updated" },
      },
    });

    expect(updateResponse.response.status).toBe(200);
    const { data: updatedData } = updateResponse;
    expect(updatedData?.name).toBe(newName);
    expect(updatedData?.metadata?.["e2e-test"]).toBe("updated");
  });

  test("delete a resource", async ({ api, workspace }) => {
    // First create a resource
    const resourceName = faker.string.alphanumeric(10);
    const resourceIdentifer = `${resourceName}/${faker.string.alphanumeric(10)}`;
    await api.POST("/v1/resources", {
      body: {
        workspaceId: workspace.id,
<<<<<<< HEAD
        name: resourceName,
        kind: "ResourceAPI",
        identifier: resourceName,
        version: "test-version/v1",
        config: { "e2e-test": true } as any,
        metadata: { "e2e-test": "true" },
=======
        resources: [
          {
            name: resourceName,
            kind: "ResourceAPI",
            identifier: resourceIdentifer,
            version: "test-version/v1",
            config: { "e2e-test": true } as any,
            metadata: { "e2e-test": "true" },
          },
        ],
>>>>>>> 9d2aa40b
      },
    });

    // Delete by identifier
    const deleteResponse = await api.DELETE(
      "/v1/workspaces/{workspaceId}/resources/identifier/{identifier}",
      {
        params: {
          path: {
            workspaceId: workspace.id,
            identifier: resourceIdentifer,
          },
        },
      },
    );
    expect(deleteResponse.response.status).toBe(200);
    const { data: deleteData } = deleteResponse;
    expect(deleteData?.success).toBe(true);

    // Verify resource is deleted
    const getResponse = await api.GET(
      "/v1/workspaces/{workspaceId}/resources/identifier/{identifier}",
      {
        params: {
          path: {
            workspaceId: workspace.id,
            identifier: resourceIdentifer,
          },
        },
      },
    );
    expect(getResponse.response.status).toBe(404);
  });

  test("create resource relationship", async ({ api, workspace }) => {
    // Create two resources
    const resource1Name = faker.string.alphanumeric(10);
    const resource2Name = faker.string.alphanumeric(10);

    await api.POST("/v1/resources", {
      body: {
        workspaceId: workspace.id,
        name: resource1Name,
        kind: "ResourceAPI",
        identifier: resource1Name,
        version: "test-version/v1",
        config: { "e2e-test": true } as any,
        metadata: { "e2e-test": "true" },
      },
    });

    await api.POST("/v1/resources", {
      body: {
        workspaceId: workspace.id,
        name: resource2Name,
        kind: "ResourceAPI",
        identifier: resource2Name,
        version: "test-version/v1",
        config: { "e2e-test": true } as any,
        metadata: { "e2e-test": "true" },
      },
    });

    // Create relationship between resources
    const { response } = await api.POST(
      "/v1/relationship/resource-to-resource",
      {
        body: {
          workspaceId: workspace.id,
          fromIdentifier: resource1Name,
          toIdentifier: resource2Name,
          type: "depends_on",
        },
      },
    );

    expect(response.status).toBe(200);

    const data = await api.GET(
      "/v1/workspaces/{workspaceId}/resources/identifier/{identifier}",
      {
        params: {
          path: { workspaceId: workspace.id, identifier: resource1Name },
        },
      },
    );

    console.log("data", data);
  });
});<|MERGE_RESOLUTION|>--- conflicted
+++ resolved
@@ -153,25 +153,12 @@
     await api.POST("/v1/resources", {
       body: {
         workspaceId: workspace.id,
-<<<<<<< HEAD
-        name: resourceName,
-        kind: "ResourceAPI",
-        identifier: resourceName,
-        version: "test-version/v1",
-        config: { "e2e-test": true } as any,
-        metadata: { "e2e-test": "true" },
-=======
-        resources: [
-          {
-            name: resourceName,
-            kind: "ResourceAPI",
-            identifier: resourceIdentifer,
-            version: "test-version/v1",
-            config: { "e2e-test": true } as any,
-            metadata: { "e2e-test": "true" },
-          },
-        ],
->>>>>>> 9d2aa40b
+        name: resourceName,
+        kind: "ResourceAPI",
+        identifier: resourceName,
+        version: "test-version/v1",
+        config: { "e2e-test": true } as any,
+        metadata: { "e2e-test": "true" },
       },
     });
 
