import path from "path";
import { faker } from "@faker-js/faker";
import { expect } from "@playwright/test";

import { cleanupImportedEntities, EntitiesBuilder } from "../../api";
import { test } from "../fixtures";

const yamlPath = path.join(__dirname, "release.spec.yaml");

test.describe("Release Creation", () => {
  let builder: EntitiesBuilder;

  test.beforeAll(async ({ api, workspace }) => {
    builder = new EntitiesBuilder(api, workspace, yamlPath);
<<<<<<< HEAD
    await builder.upsertSystem();
    await builder.upsertResources();
    await builder.upsertEnvironments();
=======
    await builder.createSystem();
    await builder.createResources();
    await builder.createEnvironments();
>>>>>>> 2de5f352
    await new Promise((resolve) => setTimeout(resolve, 1_000));
  });

  test.afterAll(async ({ api, workspace }) => {
<<<<<<< HEAD
    await cleanupImportedEntities(api, builder.refs, workspace.id);
  });

  test("should create a release when a new version is created", async ({ api, page, workspace }) => {
    const systemPrefix = builder.refs.system.slug.split("-")[0]!;
=======
    await cleanupImportedEntities(api, builder.cache, workspace.id);
  });

  test("should create a release when a new version is created", async ({
    api,
    page,
    workspace,
  }) => {
    const systemPrefix = builder.cache.system.slug.split("-")[0]!;
>>>>>>> 2de5f352
    const deploymentName = `${systemPrefix}-${faker.string.alphanumeric(10)}`;
    const deploymentCreateResponse = await api.POST("/v1/deployments", {
      body: {
        name: deploymentName,
        slug: deploymentName,
<<<<<<< HEAD
        systemId: builder.refs.system.id,
=======
        systemId: builder.cache.system.id,
>>>>>>> 2de5f352
      },
    });
    expect(deploymentCreateResponse.response.status).toBe(201);
    const deploymentId = deploymentCreateResponse.data?.id ?? "";

    const versionTag = faker.string.alphanumeric(10);

    const versionResponse = await api.POST("/v1/deployment-versions", {
      body: {
        deploymentId,
        tag: versionTag,
        metadata: { e2e: "true" },
      },
    });
    expect(versionResponse.response.status).toBe(201);

<<<<<<< HEAD
    const importedResource = builder.refs.resources.at(0)!;
=======
    const importedResource = builder.cache.resources.at(0)!;
>>>>>>> 2de5f352
    const resourceResponse = await api.GET(
      "/v1/workspaces/{workspaceId}/resources/identifier/{identifier}",
      {
        params: {
          path: {
            workspaceId: workspace.id,
            identifier: importedResource.identifier,
          },
        },
      },
    );
    expect(resourceResponse.response.status).toBe(200);
    const resource = resourceResponse.data;
    expect(resource).toBeDefined();
    const resourceId = resource?.id ?? "";

    await page.waitForTimeout(24_000);

    const releaseTargetResponse = await api.GET(
      "/v1/resources/{resourceId}/release-targets",
      {
        params: {
          path: {
            resourceId,
          },
        },
      },
    );
    expect(releaseTargetResponse.response.status).toBe(200);
    const releaseTargets = releaseTargetResponse.data ?? [];
    const releaseTarget = releaseTargets.find(
      (rt) => rt.deployment.id === deploymentId,
    );
    expect(releaseTarget).toBeDefined();

    const releaseResponse = await api.GET(
      "/v1/release-targets/{releaseTargetId}/releases",
      {
        params: {
          path: {
            releaseTargetId: releaseTarget?.id ?? "",
          },
        },
      },
    );

    expect(releaseResponse.response.status).toBe(200);
    const releases = releaseResponse.data ?? [];
    expect(releases.length).toBe(1);

    const release = releases[0]!;
    expect(release.version.tag).toBe(versionTag);
  });

<<<<<<< HEAD
  test("should create a release when a new deployment variable is added", async ({ api, page, workspace }) => {
    const systemPrefix = builder.refs.system.slug.split("-")[0]!;
=======
  test("should create a release when a new deployment variable is added", async ({
    api,
    page,
    workspace,
  }) => {
    const systemPrefix = builder.cache.system.slug.split("-")[0]!;
>>>>>>> 2de5f352
    const deploymentName = `${systemPrefix}-${faker.string.alphanumeric(10)}`;
    const deploymentCreateResponse = await api.POST("/v1/deployments", {
      body: {
        name: deploymentName,
        slug: deploymentName,
<<<<<<< HEAD
        systemId: builder.refs.system.id,
=======
        systemId: builder.cache.system.id,
>>>>>>> 2de5f352
      },
    });
    expect(deploymentCreateResponse.response.status).toBe(201);
    const deploymentId = deploymentCreateResponse.data?.id ?? "";

    const versionTag = faker.string.alphanumeric(10);

    const versionResponse = await api.POST("/v1/deployment-versions", {
      body: {
        deploymentId,
        tag: versionTag,
      },
    });
    expect(versionResponse.response.status).toBe(201);

    const variableCreateResponse = await api.POST(
      "/v1/deployments/{deploymentId}/variables",
      {
        params: {
          path: { deploymentId },
        },
        body: {
          key: "test",
          description: "test",
          config: {
            type: "string",
            inputType: "text",
          },
          directValues: [
            {
              value: "test-a",
              sensitive: false,
              resourceSelector: null,
              isDefault: true,
            },
            {
              value: "test-b",
              sensitive: false,
              resourceSelector: null,
            },
          ],
        },
      },
    );
    expect(variableCreateResponse.response.status).toBe(201);

<<<<<<< HEAD
    const importedResource = builder.refs.resources.at(0)!;
=======
    const importedResource = builder.cache.resources.at(0)!;
>>>>>>> 2de5f352
    const resourceResponse = await api.GET(
      "/v1/workspaces/{workspaceId}/resources/identifier/{identifier}",
      {
        params: {
          path: {
            workspaceId: workspace.id,
            identifier: importedResource.identifier,
          },
        },
      },
    );
    expect(resourceResponse.response.status).toBe(200);
    const resource = resourceResponse.data;
    expect(resource).toBeDefined();
    const resourceId = resource?.id ?? "";

    await page.waitForTimeout(24_000);

    const releaseTargetResponse = await api.GET(
      "/v1/resources/{resourceId}/release-targets",
      {
        params: {
          path: {
            resourceId,
          },
        },
      },
    );
    expect(releaseTargetResponse.response.status).toBe(200);
    const releaseTargets = releaseTargetResponse.data ?? [];
    const releaseTarget = releaseTargets.find(
      (rt) => rt.deployment.id === deploymentId,
    );
    expect(releaseTarget).toBeDefined();

    const releaseResponse = await api.GET(
      "/v1/release-targets/{releaseTargetId}/releases",
      {
        params: {
          path: {
            releaseTargetId: releaseTarget?.id ?? "",
          },
        },
      },
    );

    expect(releaseResponse.response.status).toBe(200);
    const releases = releaseResponse.data ?? [];
    expect(releases.length).toBe(2);

    const latestRelease = releases.at(0)!;
    const variables = latestRelease.variables ?? [];
    expect(variables.length).toBe(1);
    const variable = variables[0]!;
    expect(variable.key).toBe("test");
    expect(variable.value).toBe("test-a");
  });

<<<<<<< HEAD
  test("should create a release with a null variable value", async ({ api, page, workspace }) => {
    const systemPrefix = builder.refs.system.slug.split("-")[0]!;
=======
  test("should create a release with a null variable value", async ({
    api,
    page,
    workspace,
  }) => {
    const systemPrefix = builder.cache.system.slug.split("-")[0]!;
>>>>>>> 2de5f352
    const deploymentName = `${systemPrefix}-${faker.string.alphanumeric(10)}`;
    const deploymentCreateResponse = await api.POST("/v1/deployments", {
      body: {
        name: deploymentName,
        slug: deploymentName,
<<<<<<< HEAD
        systemId: builder.refs.system.id,
=======
        systemId: builder.cache.system.id,
>>>>>>> 2de5f352
      },
    });
    expect(deploymentCreateResponse.response.status).toBe(201);
    const deploymentId = deploymentCreateResponse.data?.id ?? "";

    const versionTag = faker.string.alphanumeric(10);

    const versionResponse = await api.POST("/v1/deployment-versions", {
      body: {
        deploymentId,
        tag: versionTag,
      },
    });
    expect(versionResponse.response.status).toBe(201);

    const variableCreateResponse = await api.POST(
      "/v1/deployments/{deploymentId}/variables",
      {
        params: {
          path: { deploymentId },
        },
        body: {
          key: "test",
          description: "test",
          config: {
            type: "string",
            inputType: "text",
          },
        },
      },
    );
    expect(variableCreateResponse.response.status).toBe(201);

<<<<<<< HEAD
    const importedResource = builder.refs.resources.at(0)!;
=======
    const importedResource = builder.cache.resources.at(0)!;
>>>>>>> 2de5f352
    const resourceResponse = await api.GET(
      "/v1/workspaces/{workspaceId}/resources/identifier/{identifier}",
      {
        params: {
          path: {
            workspaceId: workspace.id,
            identifier: importedResource.identifier,
          },
        },
      },
    );
    expect(resourceResponse.response.status).toBe(200);
    const resource = resourceResponse.data;
    expect(resource).toBeDefined();
    const resourceId = resource?.id ?? "";

    await page.waitForTimeout(24_000);

    const releaseTargetResponse = await api.GET(
      "/v1/resources/{resourceId}/release-targets",
      {
        params: {
          path: {
            resourceId,
          },
        },
      },
    );
    expect(releaseTargetResponse.response.status).toBe(200);
    const releaseTargets = releaseTargetResponse.data ?? [];
    const releaseTarget = releaseTargets.find(
      (rt) => rt.deployment.id === deploymentId,
    );
    expect(releaseTarget).toBeDefined();

    const releaseResponse = await api.GET(
      "/v1/release-targets/{releaseTargetId}/releases",
      {
        params: {
          path: {
            releaseTargetId: releaseTarget?.id ?? "",
          },
        },
      },
    );

    expect(releaseResponse.response.status).toBe(200);
    const releases = releaseResponse.data ?? [];
    expect(releases.length).toBe(2);

    const latestRelease = releases.at(0)!;
    const variables = latestRelease.variables ?? [];
    expect(variables.length).toBe(1);
    const variable = variables[0]!;
    expect(variable.key).toBe("test");
    expect(variable.value).toBe("null");
  });

<<<<<<< HEAD
  test("should create a release when a new resource is created", async ({ api, page, workspace }) => {
    const systemPrefix = builder.refs.system.slug.split("-")[0]!;
=======
  test("should create a release when a new resource is created", async ({
    api,
    page,
    workspace,
  }) => {
    const systemPrefix = builder.cache.system.slug.split("-")[0]!;
>>>>>>> 2de5f352
    const deploymentName = `${systemPrefix}-${faker.string.alphanumeric(10)}`;
    const deploymentCreateResponse = await api.POST("/v1/deployments", {
      body: {
        name: deploymentName,
        slug: deploymentName,
<<<<<<< HEAD
        systemId: builder.refs.system.id,
=======
        systemId: builder.cache.system.id,
>>>>>>> 2de5f352
      },
    });
    expect(deploymentCreateResponse.response.status).toBe(201);
    const deploymentId = deploymentCreateResponse.data?.id ?? "";

    const versionTag = faker.string.alphanumeric(10);

    const versionResponse = await api.POST("/v1/deployment-versions", {
      body: {
        deploymentId,
        tag: versionTag,
      },
    });
    expect(versionResponse.response.status).toBe(201);

    const variableCreateResponse = await api.POST(
      "/v1/deployments/{deploymentId}/variables",
      {
        params: {
          path: { deploymentId },
        },
        body: {
          key: "test",
          description: "test",
          config: {
            type: "string",
            inputType: "text",
          },
          directValues: [
            {
              value: "test-a",
              sensitive: false,
              resourceSelector: null,
              isDefault: true,
            },
            {
              value: "test-b",
              sensitive: false,
              resourceSelector: null,
            },
          ],
        },
      },
    );
    expect(variableCreateResponse.response.status).toBe(201);

    const resourceName = `${systemPrefix}-${faker.string.alphanumeric(10)}`;
    const resourceCreateResponse = await api.POST("/v1/resources", {
      body: {
        name: resourceName,
        kind: "service",
        identifier: resourceName,
        version: "1.0.0",
        config: {},
        metadata: {},
        variables: [],
        workspaceId: workspace.id,
      },
    });
    expect(resourceCreateResponse.response.status).toBe(200);
    const resourceId = resourceCreateResponse.data?.id ?? "";

    await page.waitForTimeout(24_000);

    const releaseTargetResponse = await api.GET(
      "/v1/resources/{resourceId}/release-targets",
      {
        params: {
          path: { resourceId },
        },
      },
    );
    expect(releaseTargetResponse.response.status).toBe(200);
    const releaseTargets = releaseTargetResponse.data ?? [];
    const releaseTarget = releaseTargets.find(
      (rt) => rt.deployment.id === deploymentId,
    );
    expect(releaseTarget).toBeDefined();

    const releaseResponse = await api.GET(
      "/v1/release-targets/{releaseTargetId}/releases",
      {
        params: {
          path: {
            releaseTargetId: releaseTarget?.id ?? "",
          },
        },
      },
    );

    expect(releaseResponse.response.status).toBe(200);
    const releases = releaseResponse.data ?? [];
    for (const release of releases) {
      console.log(release);
    }
    expect(releases.length).toBe(1);

    const latestRelease = releases.at(0)!;
    expect(latestRelease.version.tag).toBe(versionTag);
    const variables = latestRelease.variables ?? [];
    expect(variables.length).toBe(1);
    const variable = variables[0]!;
    expect(variable.key).toBe("test");
    expect(variable.value).toBe("test-a");
  });

  test("should create a release when a new resource is created that does not match any policy target", async ({ api, page, workspace }) => {
    const policyName = faker.string.alphanumeric(10);
    const policyResponse = await api.POST("/v1/policies", {
      body: {
        name: policyName,
        description: "Test Policy Description",
        workspaceId: workspace.id,
        targets: [
          {
            resourceSelector: {
              type: "identifier",
              operator: "equals",
              value: `${policyName}`,
            },
          },
        ],
      },
    });
    expect(policyResponse.response.status).toBe(200);

<<<<<<< HEAD
    const systemPrefix = builder.refs.system.slug.split("-")[0]!;
=======
    const systemPrefix = builder.cache.system.slug.split("-")[0]!;
>>>>>>> 2de5f352
    const deploymentName = `${systemPrefix}-${faker.string.alphanumeric(10)}`;
    const deploymentCreateResponse = await api.POST("/v1/deployments", {
      body: {
        name: deploymentName,
        slug: deploymentName,
<<<<<<< HEAD
        systemId: builder.refs.system.id,
=======
        systemId: builder.cache.system.id,
>>>>>>> 2de5f352
      },
    });
    expect(deploymentCreateResponse.response.status).toBe(201);
    const deploymentId = deploymentCreateResponse.data?.id ?? "";

    const versionTag = faker.string.alphanumeric(10);

    const versionResponse = await api.POST("/v1/deployment-versions", {
      body: {
        deploymentId,
        tag: versionTag,
      },
    });
    expect(versionResponse.response.status).toBe(201);

    const variableCreateResponse = await api.POST(
      "/v1/deployments/{deploymentId}/variables",
      {
        params: {
          path: { deploymentId },
        },
        body: {
          key: "test",
          description: "test",
          config: {
            type: "string",
            inputType: "text",
          },
          directValues: [
            {
              value: "test-a",
              sensitive: false,
              resourceSelector: null,
              isDefault: true,
            },
            {
              value: "test-b",
              sensitive: false,
              resourceSelector: null,
            },
          ],
        },
      },
    );
    expect(variableCreateResponse.response.status).toBe(201);

    const resourceName = `${systemPrefix}-${faker.string.alphanumeric(10)}`;
    const resourceCreateResponse = await api.POST("/v1/resources", {
      body: {
        name: resourceName,
        kind: "service",
        identifier: resourceName,
        version: "1.0.0",
        config: {},
        metadata: {},
        variables: [],
        workspaceId: workspace.id,
      },
    });
    expect(resourceCreateResponse.response.status).toBe(200);
    const resourceId = resourceCreateResponse.data?.id ?? "";

    await page.waitForTimeout(24_000);

    const releaseTargetResponse = await api.GET(
      "/v1/resources/{resourceId}/release-targets",
      {
        params: {
          path: { resourceId },
        },
      },
    );
    expect(releaseTargetResponse.response.status).toBe(200);
    const releaseTargets = releaseTargetResponse.data ?? [];
    const releaseTarget = releaseTargets.find(
      (rt) => rt.deployment.id === deploymentId,
    );
    expect(releaseTarget).toBeDefined();

    const releaseResponse = await api.GET(
      "/v1/release-targets/{releaseTargetId}/releases",
      {
        params: {
          path: {
            releaseTargetId: releaseTarget?.id ?? "",
          },
        },
      },
    );

    expect(releaseResponse.response.status).toBe(200);
    const releases = releaseResponse.data ?? [];
    for (const release of releases) {
      console.log(release);
    }
    expect(releases.length).toBe(1);

    const latestRelease = releases.at(0)!;
    expect(latestRelease.version.tag).toBe(versionTag);
    const variables = latestRelease.variables ?? [];
    expect(variables.length).toBe(1);
    const variable = variables[0]!;
    expect(variable.key).toBe("test");
    expect(variable.value).toBe("test-a");
  });

<<<<<<< HEAD
  test("should not create a release when an existing resource is updated", async ({ api, page, workspace }) => {
    const systemPrefix = builder.refs.system.slug.split("-")[0]!;
=======
  test("should not create a release when an existing resource is updated", async ({
    api,
    page,
    workspace,
  }) => {
    const systemPrefix = builder.cache.system.slug.split("-")[0]!;
>>>>>>> 2de5f352
    const deploymentName = `${systemPrefix}-${faker.string.alphanumeric(10)}`;
    const deploymentCreateResponse = await api.POST("/v1/deployments", {
      body: {
        name: deploymentName,
        slug: deploymentName,
<<<<<<< HEAD
        systemId: builder.refs.system.id,
=======
        systemId: builder.cache.system.id,
>>>>>>> 2de5f352
      },
    });
    expect(deploymentCreateResponse.response.status).toBe(201);
    const deploymentId = deploymentCreateResponse.data?.id ?? "";

    const versionTag = faker.string.alphanumeric(10);

    const versionResponse = await api.POST("/v1/deployment-versions", {
      body: {
        deploymentId,
        tag: versionTag,
      },
    });
    expect(versionResponse.response.status).toBe(201);

    const variableCreateResponse = await api.POST(
      "/v1/deployments/{deploymentId}/variables",
      {
        params: {
          path: { deploymentId },
        },
        body: {
          key: "test",
          description: "test",
          config: {
            type: "string",
            inputType: "text",
          },
          directValues: [
            {
              value: "test-a",
              sensitive: false,
              resourceSelector: null,
              isDefault: true,
            },
            {
              value: "test-b",
              sensitive: false,
              resourceSelector: null,
            },
          ],
        },
      },
    );
    expect(variableCreateResponse.response.status).toBe(201);

    const resourceName = `${systemPrefix}-${faker.string.alphanumeric(10)}`;
    const resourceCreateResponse = await api.POST("/v1/resources", {
      body: {
        name: resourceName,
        kind: "service",
        identifier: resourceName,
        version: "1.0.0",
        config: {},
        metadata: {},
        variables: [],
        workspaceId: workspace.id,
      },
    });
    expect(resourceCreateResponse.response.status).toBe(200);
    const resourceId = resourceCreateResponse.data?.id ?? "";

    await page.waitForTimeout(1_000);

    const resourceUpdateResponse = await api.PATCH(
      "/v1/resources/{resourceId}",
      {
        params: { path: { resourceId } },
        body: { version: "1.0.1" },
      },
    );
    expect(resourceUpdateResponse.response.status).toBe(200);

    await page.waitForTimeout(24_000);

    const releaseTargetResponse = await api.GET(
      "/v1/resources/{resourceId}/release-targets",
      {
        params: {
          path: { resourceId },
        },
      },
    );
    expect(releaseTargetResponse.response.status).toBe(200);
    const releaseTargets = releaseTargetResponse.data ?? [];
    const releaseTarget = releaseTargets.find(
      (rt) => rt.deployment.id === deploymentId,
    );
    expect(releaseTarget).toBeDefined();

    const releaseResponse = await api.GET(
      "/v1/release-targets/{releaseTargetId}/releases",
      {
        params: {
          path: {
            releaseTargetId: releaseTarget?.id ?? "",
          },
        },
      },
    );

    expect(releaseResponse.response.status).toBe(200);
    const releases = releaseResponse.data ?? [];
    for (const release of releases) {
      console.log(release);
    }
    expect(releases.length).toBe(1);

    const latestRelease = releases.at(0)!;
    expect(latestRelease.version.tag).toBe(versionTag);
    const variables = latestRelease.variables ?? [];
    expect(variables.length).toBe(1);
    const variable = variables[0]!;
    expect(variable.key).toBe("test");
    expect(variable.value).toBe("test-a");
  });

<<<<<<< HEAD
  test("should create a release when a resource variable is added and matches a deployment variable", async ({ api, page, workspace }) => {
    const systemPrefix = builder.refs.system.slug.split("-")[0]!;
=======
  test("should create a release when a resource variable is added and matches a deployment variable", async ({
    api,
    page,
    workspace,
  }) => {
    const systemPrefix = builder.cache.system.slug.split("-")[0]!;
>>>>>>> 2de5f352
    const deploymentName = `${systemPrefix}-${faker.string.alphanumeric(10)}`;
    const deploymentCreateResponse = await api.POST("/v1/deployments", {
      body: {
        name: deploymentName,
        slug: deploymentName,
<<<<<<< HEAD
        systemId: builder.refs.system.id,
=======
        systemId: builder.cache.system.id,
>>>>>>> 2de5f352
      },
    });
    expect(deploymentCreateResponse.response.status).toBe(201);
    const deploymentId = deploymentCreateResponse.data?.id ?? "";

    const versionTag = faker.string.alphanumeric(10);

    const versionResponse = await api.POST("/v1/deployment-versions", {
      body: {
        deploymentId,
        tag: versionTag,
      },
    });
    expect(versionResponse.response.status).toBe(201);

    const variableCreateResponse = await api.POST(
      "/v1/deployments/{deploymentId}/variables",
      {
        params: {
          path: { deploymentId },
        },
        body: {
          key: "test",
          description: "test",
          config: {
            type: "string",
            inputType: "text",
          },
          directValues: [
            {
              value: "test-a",
              sensitive: false,
              resourceSelector: null,
              isDefault: true,
            },
            {
              value: "test-b",
              sensitive: false,
              resourceSelector: null,
            },
          ],
        },
      },
    );
    expect(variableCreateResponse.response.status).toBe(201);

    const resourceName = `${systemPrefix}-${faker.string.alphanumeric(10)}`;
    const resourceCreateResponse = await api.POST("/v1/resources", {
      body: {
        name: resourceName,
        kind: "service",
        identifier: resourceName,
        version: "1.0.0",
        config: {},
        metadata: {},
        variables: [],
        workspaceId: workspace.id,
      },
    });
    expect(resourceCreateResponse.response.status).toBe(200);
    const resourceId = resourceCreateResponse.data?.id ?? "";

    await page.waitForTimeout(1_000);

    const resourceUpdateResponse = await api.PATCH(
      "/v1/resources/{resourceId}",
      {
        params: { path: { resourceId } },
        body: { variables: [{ key: "test", value: "test-c" }] },
      },
    );
    expect(resourceUpdateResponse.response.status).toBe(200);

    await page.waitForTimeout(24_000);

    const releaseTargetResponse = await api.GET(
      "/v1/resources/{resourceId}/release-targets",
      {
        params: {
          path: { resourceId },
        },
      },
    );
    expect(releaseTargetResponse.response.status).toBe(200);
    const releaseTargets = releaseTargetResponse.data ?? [];
    const releaseTarget = releaseTargets.find(
      (rt) => rt.deployment.id === deploymentId,
    );
    expect(releaseTarget).toBeDefined();

    const releaseResponse = await api.GET(
      "/v1/release-targets/{releaseTargetId}/releases",
      {
        params: {
          path: {
            releaseTargetId: releaseTarget?.id ?? "",
          },
        },
      },
    );

    expect(releaseResponse.response.status).toBe(200);
    const releases = releaseResponse.data ?? [];
    for (const release of releases) {
      console.log(release);
    }
    expect(releases.length).toBe(2);

    const latestRelease = releases.at(0)!;
    expect(latestRelease.version.tag).toBe(versionTag);
    const variables = latestRelease.variables ?? [];
    expect(variables.length).toBe(1);
    const variable = variables[0]!;
    expect(variable.key).toBe("test");
    expect(variable.value).toBe("test-c");
  });

<<<<<<< HEAD
  test("should not create a release when a resource variable is added and does not match a deployment variable", async ({ api, page, workspace }) => {
    const systemPrefix = builder.refs.system.slug.split("-")[0]!;
=======
  test("should not create a release when a resource variable is added and does not match a deployment variable", async ({
    api,
    page,
    workspace,
  }) => {
    const systemPrefix = builder.cache.system.slug.split("-")[0]!;
>>>>>>> 2de5f352
    const deploymentName = `${systemPrefix}-${faker.string.alphanumeric(10)}`;
    const deploymentCreateResponse = await api.POST("/v1/deployments", {
      body: {
        name: deploymentName,
        slug: deploymentName,
<<<<<<< HEAD
        systemId: builder.refs.system.id,
=======
        systemId: builder.cache.system.id,
>>>>>>> 2de5f352
      },
    });
    expect(deploymentCreateResponse.response.status).toBe(201);
    const deploymentId = deploymentCreateResponse.data?.id ?? "";

    const versionTag = faker.string.alphanumeric(10);

    const versionResponse = await api.POST("/v1/deployment-versions", {
      body: {
        deploymentId,
        tag: versionTag,
      },
    });
    expect(versionResponse.response.status).toBe(201);

    const variableCreateResponse = await api.POST(
      "/v1/deployments/{deploymentId}/variables",
      {
        params: {
          path: { deploymentId },
        },
        body: {
          key: "test",
          description: "test",
          config: {
            type: "string",
            inputType: "text",
          },
          directValues: [
            {
              value: "test-a",
              sensitive: false,
              resourceSelector: null,
              isDefault: true,
            },
            {
              value: "test-b",
              sensitive: false,
              resourceSelector: null,
            },
          ],
        },
      },
    );
    expect(variableCreateResponse.response.status).toBe(201);

    await page.waitForTimeout(1_000);

    const resourceName = `${systemPrefix}-${faker.string.alphanumeric(10)}`;
    const resourceCreateResponse = await api.POST("/v1/resources", {
      body: {
        name: resourceName,
        kind: "service",
        identifier: resourceName,
        version: "1.0.0",
        config: {},
        metadata: {},
        variables: [],
        workspaceId: workspace.id,
      },
    });
    expect(resourceCreateResponse.response.status).toBe(200);
    const resourceId = resourceCreateResponse.data?.id ?? "";

    await page.waitForTimeout(1_000);

    const resourceUpdateResponse = await api.PATCH(
      "/v1/resources/{resourceId}",
      {
        params: { path: { resourceId } },
        body: { variables: [{ key: "test-2", value: "test-c" }] },
      },
    );
    expect(resourceUpdateResponse.response.status).toBe(200);

    await page.waitForTimeout(24_000);

    const releaseTargetResponse = await api.GET(
      "/v1/resources/{resourceId}/release-targets",
      {
        params: {
          path: { resourceId },
        },
      },
    );
    expect(releaseTargetResponse.response.status).toBe(200);
    const releaseTargets = releaseTargetResponse.data ?? [];
    const releaseTarget = releaseTargets.find(
      (rt) => rt.deployment.id === deploymentId,
    );
    expect(releaseTarget).toBeDefined();

    const releaseResponse = await api.GET(
      "/v1/release-targets/{releaseTargetId}/releases",
      {
        params: {
          path: {
            releaseTargetId: releaseTarget?.id ?? "",
          },
        },
      },
    );

    expect(releaseResponse.response.status).toBe(200);
    const releases = releaseResponse.data ?? [];
    for (const release of releases) {
      console.log(release);
    }
    expect(releases.length).toBe(1);

    const latestRelease = releases.at(0)!;
    expect(latestRelease.version.tag).toBe(versionTag);
    const variables = latestRelease.variables ?? [];
    expect(variables.length).toBe(1);
    const variable = variables[0]!;
    expect(variable.key).toBe("test");
    expect(variable.value).toBe("test-a");
  });
});<|MERGE_RESOLUTION|>--- conflicted
+++ resolved
@@ -12,46 +12,24 @@
 
   test.beforeAll(async ({ api, workspace }) => {
     builder = new EntitiesBuilder(api, workspace, yamlPath);
-<<<<<<< HEAD
     await builder.upsertSystem();
     await builder.upsertResources();
     await builder.upsertEnvironments();
-=======
-    await builder.createSystem();
-    await builder.createResources();
-    await builder.createEnvironments();
->>>>>>> 2de5f352
     await new Promise((resolve) => setTimeout(resolve, 1_000));
   });
 
   test.afterAll(async ({ api, workspace }) => {
-<<<<<<< HEAD
     await cleanupImportedEntities(api, builder.refs, workspace.id);
   });
 
   test("should create a release when a new version is created", async ({ api, page, workspace }) => {
     const systemPrefix = builder.refs.system.slug.split("-")[0]!;
-=======
-    await cleanupImportedEntities(api, builder.cache, workspace.id);
-  });
-
-  test("should create a release when a new version is created", async ({
-    api,
-    page,
-    workspace,
-  }) => {
-    const systemPrefix = builder.cache.system.slug.split("-")[0]!;
->>>>>>> 2de5f352
     const deploymentName = `${systemPrefix}-${faker.string.alphanumeric(10)}`;
     const deploymentCreateResponse = await api.POST("/v1/deployments", {
       body: {
         name: deploymentName,
         slug: deploymentName,
-<<<<<<< HEAD
         systemId: builder.refs.system.id,
-=======
-        systemId: builder.cache.system.id,
->>>>>>> 2de5f352
       },
     });
     expect(deploymentCreateResponse.response.status).toBe(201);
@@ -68,11 +46,7 @@
     });
     expect(versionResponse.response.status).toBe(201);
 
-<<<<<<< HEAD
     const importedResource = builder.refs.resources.at(0)!;
-=======
-    const importedResource = builder.cache.resources.at(0)!;
->>>>>>> 2de5f352
     const resourceResponse = await api.GET(
       "/v1/workspaces/{workspaceId}/resources/identifier/{identifier}",
       {
@@ -127,27 +101,14 @@
     expect(release.version.tag).toBe(versionTag);
   });
 
-<<<<<<< HEAD
   test("should create a release when a new deployment variable is added", async ({ api, page, workspace }) => {
     const systemPrefix = builder.refs.system.slug.split("-")[0]!;
-=======
-  test("should create a release when a new deployment variable is added", async ({
-    api,
-    page,
-    workspace,
-  }) => {
-    const systemPrefix = builder.cache.system.slug.split("-")[0]!;
->>>>>>> 2de5f352
     const deploymentName = `${systemPrefix}-${faker.string.alphanumeric(10)}`;
     const deploymentCreateResponse = await api.POST("/v1/deployments", {
       body: {
         name: deploymentName,
         slug: deploymentName,
-<<<<<<< HEAD
         systemId: builder.refs.system.id,
-=======
-        systemId: builder.cache.system.id,
->>>>>>> 2de5f352
       },
     });
     expect(deploymentCreateResponse.response.status).toBe(201);
@@ -194,11 +155,7 @@
     );
     expect(variableCreateResponse.response.status).toBe(201);
 
-<<<<<<< HEAD
     const importedResource = builder.refs.resources.at(0)!;
-=======
-    const importedResource = builder.cache.resources.at(0)!;
->>>>>>> 2de5f352
     const resourceResponse = await api.GET(
       "/v1/workspaces/{workspaceId}/resources/identifier/{identifier}",
       {
@@ -257,27 +214,14 @@
     expect(variable.value).toBe("test-a");
   });
 
-<<<<<<< HEAD
   test("should create a release with a null variable value", async ({ api, page, workspace }) => {
     const systemPrefix = builder.refs.system.slug.split("-")[0]!;
-=======
-  test("should create a release with a null variable value", async ({
-    api,
-    page,
-    workspace,
-  }) => {
-    const systemPrefix = builder.cache.system.slug.split("-")[0]!;
->>>>>>> 2de5f352
     const deploymentName = `${systemPrefix}-${faker.string.alphanumeric(10)}`;
     const deploymentCreateResponse = await api.POST("/v1/deployments", {
       body: {
         name: deploymentName,
         slug: deploymentName,
-<<<<<<< HEAD
         systemId: builder.refs.system.id,
-=======
-        systemId: builder.cache.system.id,
->>>>>>> 2de5f352
       },
     });
     expect(deploymentCreateResponse.response.status).toBe(201);
@@ -311,11 +255,7 @@
     );
     expect(variableCreateResponse.response.status).toBe(201);
 
-<<<<<<< HEAD
     const importedResource = builder.refs.resources.at(0)!;
-=======
-    const importedResource = builder.cache.resources.at(0)!;
->>>>>>> 2de5f352
     const resourceResponse = await api.GET(
       "/v1/workspaces/{workspaceId}/resources/identifier/{identifier}",
       {
@@ -374,27 +314,14 @@
     expect(variable.value).toBe("null");
   });
 
-<<<<<<< HEAD
   test("should create a release when a new resource is created", async ({ api, page, workspace }) => {
     const systemPrefix = builder.refs.system.slug.split("-")[0]!;
-=======
-  test("should create a release when a new resource is created", async ({
-    api,
-    page,
-    workspace,
-  }) => {
-    const systemPrefix = builder.cache.system.slug.split("-")[0]!;
->>>>>>> 2de5f352
     const deploymentName = `${systemPrefix}-${faker.string.alphanumeric(10)}`;
     const deploymentCreateResponse = await api.POST("/v1/deployments", {
       body: {
         name: deploymentName,
         slug: deploymentName,
-<<<<<<< HEAD
         systemId: builder.refs.system.id,
-=======
-        systemId: builder.cache.system.id,
->>>>>>> 2de5f352
       },
     });
     expect(deploymentCreateResponse.response.status).toBe(201);
@@ -521,21 +448,13 @@
     });
     expect(policyResponse.response.status).toBe(200);
 
-<<<<<<< HEAD
     const systemPrefix = builder.refs.system.slug.split("-")[0]!;
-=======
-    const systemPrefix = builder.cache.system.slug.split("-")[0]!;
->>>>>>> 2de5f352
     const deploymentName = `${systemPrefix}-${faker.string.alphanumeric(10)}`;
     const deploymentCreateResponse = await api.POST("/v1/deployments", {
       body: {
         name: deploymentName,
         slug: deploymentName,
-<<<<<<< HEAD
         systemId: builder.refs.system.id,
-=======
-        systemId: builder.cache.system.id,
->>>>>>> 2de5f352
       },
     });
     expect(deploymentCreateResponse.response.status).toBe(201);
@@ -642,27 +561,14 @@
     expect(variable.value).toBe("test-a");
   });
 
-<<<<<<< HEAD
   test("should not create a release when an existing resource is updated", async ({ api, page, workspace }) => {
     const systemPrefix = builder.refs.system.slug.split("-")[0]!;
-=======
-  test("should not create a release when an existing resource is updated", async ({
-    api,
-    page,
-    workspace,
-  }) => {
-    const systemPrefix = builder.cache.system.slug.split("-")[0]!;
->>>>>>> 2de5f352
     const deploymentName = `${systemPrefix}-${faker.string.alphanumeric(10)}`;
     const deploymentCreateResponse = await api.POST("/v1/deployments", {
       body: {
         name: deploymentName,
         slug: deploymentName,
-<<<<<<< HEAD
         systemId: builder.refs.system.id,
-=======
-        systemId: builder.cache.system.id,
->>>>>>> 2de5f352
       },
     });
     expect(deploymentCreateResponse.response.status).toBe(201);
@@ -780,27 +686,14 @@
     expect(variable.value).toBe("test-a");
   });
 
-<<<<<<< HEAD
   test("should create a release when a resource variable is added and matches a deployment variable", async ({ api, page, workspace }) => {
     const systemPrefix = builder.refs.system.slug.split("-")[0]!;
-=======
-  test("should create a release when a resource variable is added and matches a deployment variable", async ({
-    api,
-    page,
-    workspace,
-  }) => {
-    const systemPrefix = builder.cache.system.slug.split("-")[0]!;
->>>>>>> 2de5f352
     const deploymentName = `${systemPrefix}-${faker.string.alphanumeric(10)}`;
     const deploymentCreateResponse = await api.POST("/v1/deployments", {
       body: {
         name: deploymentName,
         slug: deploymentName,
-<<<<<<< HEAD
         systemId: builder.refs.system.id,
-=======
-        systemId: builder.cache.system.id,
->>>>>>> 2de5f352
       },
     });
     expect(deploymentCreateResponse.response.status).toBe(201);
@@ -918,27 +811,14 @@
     expect(variable.value).toBe("test-c");
   });
 
-<<<<<<< HEAD
   test("should not create a release when a resource variable is added and does not match a deployment variable", async ({ api, page, workspace }) => {
     const systemPrefix = builder.refs.system.slug.split("-")[0]!;
-=======
-  test("should not create a release when a resource variable is added and does not match a deployment variable", async ({
-    api,
-    page,
-    workspace,
-  }) => {
-    const systemPrefix = builder.cache.system.slug.split("-")[0]!;
->>>>>>> 2de5f352
     const deploymentName = `${systemPrefix}-${faker.string.alphanumeric(10)}`;
     const deploymentCreateResponse = await api.POST("/v1/deployments", {
       body: {
         name: deploymentName,
         slug: deploymentName,
-<<<<<<< HEAD
         systemId: builder.refs.system.id,
-=======
-        systemId: builder.cache.system.id,
->>>>>>> 2de5f352
       },
     });
     expect(deploymentCreateResponse.response.status).toBe(201);
