--- conflicted
+++ resolved
@@ -1,7 +1,11 @@
 import path from "path";
 import { expect } from "@playwright/test";
 
-import { cleanupImportedEntities, EntitiesBuilder } from "../../api";
+import {
+  cleanupImportedEntities,
+  ImportedEntities,
+  importEntitiesFromYaml,
+} from "../../api";
 import { test } from "../fixtures";
 
 const yamlPath = path.join(__dirname, "release-targets.spec.yaml");
@@ -11,7 +15,6 @@
 
   test.beforeAll(async ({ api, workspace }) => {
     builder = new EntitiesBuilder(api, workspace, yamlPath);
-<<<<<<< HEAD
     await builder.upsertSystem();
     await builder.upsertResources();
     await builder.upsertEnvironments();
@@ -20,25 +23,11 @@
 
   test.afterAll(async ({ api, workspace }) => {
     await cleanupImportedEntities(api, builder.refs, workspace.id);
-=======
-    await builder.createSystem();
-    await builder.createResources();
-    await builder.createEnvironments();
-    await builder.createDeployments();
-  });
-
-  test.afterAll(async ({ api, workspace }) => {
-    await cleanupImportedEntities(api, builder.cache, workspace.id);
->>>>>>> 2de5f352
   });
 
   test("should fetch release targets for a resource", async ({ api, page, workspace }) => {
     await page.waitForTimeout(5_000);
-<<<<<<< HEAD
     const importedResource = builder.refs.resources.at(0);
-=======
-    const importedResource = builder.cache.resources.at(0);
->>>>>>> 2de5f352
     expect(importedResource).toBeDefined();
     if (!importedResource) throw new Error("No resource found");
 
@@ -74,21 +63,13 @@
     if (!releaseTarget) throw new Error("No release target found");
 
     expect(releaseTarget.resource.id).toBe(resourceId);
-<<<<<<< HEAD
     const environmentMatch = builder.refs.environments.find(
-=======
-    const environmentMatch = builder.cache.environments.find(
->>>>>>> 2de5f352
       (e) => e.id === releaseTarget.environment.id,
     );
     expect(environmentMatch).toBeDefined();
     if (!environmentMatch) throw new Error("No environment match found");
 
-<<<<<<< HEAD
     const deploymentMatch = builder.refs.deployments.find(
-=======
-    const deploymentMatch = builder.cache.deployments.find(
->>>>>>> 2de5f352
       (d) => d.id === releaseTarget.deployment.id,
     );
     expect(deploymentMatch).toBeDefined();
