--- conflicted
+++ resolved
@@ -1,12 +1,10 @@
 {
   "openapi": "3.0.3",
   "info": {
-    "title": "Cloud Regions Geo API",
-    "description": "API to get geographic data for cloud provider regions",
+    "title": "Ctrlplane API",
     "version": "1.0.0"
   },
   "paths": {
-<<<<<<< HEAD
     "/v1/channels": {
       "post": {
         "summary": "Create a channel",
@@ -39,7 +37,133 @@
                   }
                 }
               }
-=======
+            }
+          }
+        },
+        "responses": {
+          "200": {
+            "description": "Channel created successfully",
+            "content": {
+              "application/json": {
+                "schema": {
+                  "type": "object",
+                  "properties": {
+                    "id": {
+                      "type": "string"
+                    },
+                    "deploymentId": {
+                      "type": "string"
+                    },
+                    "name": {
+                      "type": "string"
+                    },
+                    "description": {
+                      "type": "string",
+                      "nullable": true
+                    },
+                    "createdAt": {
+                      "type": "string",
+                      "format": "date-time"
+                    },
+                    "versionSelector": {
+                      "type": "object",
+                      "additionalProperties": true
+                    }
+                  },
+                  "required": [
+                    "id",
+                    "deploymentId",
+                    "name",
+                    "createdAt"
+                  ]
+                }
+              }
+            }
+          },
+          "401": {
+            "description": "Unauthorized",
+            "content": {
+              "application/json": {
+                "schema": {
+                  "type": "object",
+                  "properties": {
+                    "error": {
+                      "type": "string"
+                    }
+                  },
+                  "required": [
+                    "error"
+                  ]
+                }
+              }
+            }
+          },
+          "403": {
+            "description": "Forbidden",
+            "content": {
+              "application/json": {
+                "schema": {
+                  "type": "object",
+                  "properties": {
+                    "error": {
+                      "type": "string"
+                    }
+                  },
+                  "required": [
+                    "error"
+                  ]
+                }
+              }
+            }
+          },
+          "409": {
+            "description": "Channel already exists",
+            "content": {
+              "application/json": {
+                "schema": {
+                  "type": "object",
+                  "properties": {
+                    "error": {
+                      "type": "string"
+                    },
+                    "id": {
+                      "type": "string"
+                    }
+                  },
+                  "required": [
+                    "error",
+                    "id"
+                  ]
+                }
+              }
+            }
+          },
+          "500": {
+            "description": "Failed to create channel",
+            "content": {
+              "application/json": {
+                "schema": {
+                  "type": "object",
+                  "properties": {
+                    "error": {
+                      "type": "string"
+                    }
+                  },
+                  "required": [
+                    "error"
+                  ]
+                }
+              }
+            }
+          }
+        },
+        "security": [
+          {
+            "bearerAuth": []
+          }
+        ]
+      }
+    },
     "/api/v1/cloud-locations/{provider}": {
       "get": {
         "summary": "Get all regions for a specific cloud provider",
@@ -52,7 +176,11 @@
             "required": true,
             "schema": {
               "type": "string",
-              "enum": ["aws", "gcp", "azure"]
+              "enum": [
+                "aws",
+                "gcp",
+                "azure"
+              ]
             },
             "description": "Cloud provider (aws, gcp, azure)"
           }
@@ -83,6 +211,104 @@
                       "example": "Cloud provider 'unknown' not found"
                     }
                   }
+                }
+              }
+            }
+          }
+        }
+      }
+    },
+    "/v1/deployments/{deploymentId}/channels/name/{name}": {
+      "delete": {
+        "summary": "Delete a channel",
+        "operationId": "deleteChannel",
+        "parameters": [
+          {
+            "name": "deploymentId",
+            "in": "path",
+            "required": true,
+            "schema": {
+              "type": "string"
+            }
+          },
+          {
+            "name": "name",
+            "in": "path",
+            "required": true,
+            "schema": {
+              "type": "string"
+            }
+          }
+        ],
+        "responses": {
+          "200": {
+            "description": "Channel deleted",
+            "content": {
+              "application/json": {
+                "schema": {
+                  "type": "object",
+                  "properties": {
+                    "message": {
+                      "type": "string"
+                    }
+                  },
+                  "required": [
+                    "message"
+                  ]
+                }
+              }
+            }
+          },
+          "403": {
+            "description": "Permission denied",
+            "content": {
+              "application/json": {
+                "schema": {
+                  "type": "object",
+                  "properties": {
+                    "error": {
+                      "type": "string"
+                    }
+                  },
+                  "required": [
+                    "error"
+                  ]
+                }
+              }
+            }
+          },
+          "404": {
+            "description": "Channel not found",
+            "content": {
+              "application/json": {
+                "schema": {
+                  "type": "object",
+                  "properties": {
+                    "error": {
+                      "type": "string"
+                    }
+                  },
+                  "required": [
+                    "error"
+                  ]
+                }
+              }
+            }
+          },
+          "500": {
+            "description": "Failed to delete channel",
+            "content": {
+              "application/json": {
+                "schema": {
+                  "type": "object",
+                  "properties": {
+                    "error": {
+                      "type": "string"
+                    }
+                  },
+                  "required": [
+                    "error"
+                  ]
                 }
               }
             }
@@ -102,231 +328,43 @@
             "schema": {
               "type": "string",
               "format": "uuid"
->>>>>>> 4e6e23bd
-            }
-          }
-        },
-        "responses": {
-          "200": {
-            "description": "Channel created successfully",
-            "content": {
-              "application/json": {
-                "schema": {
-                  "type": "object",
-                  "properties": {
-                    "id": {
-                      "type": "string"
-                    },
-                    "deploymentId": {
-                      "type": "string"
-                    },
-                    "name": {
-                      "type": "string"
-                    },
-                    "description": {
-                      "type": "string",
-                      "nullable": true
-                    },
-                    "createdAt": {
-                      "type": "string",
-                      "format": "date-time"
-                    },
-                    "versionSelector": {
-                      "type": "object",
-                      "additionalProperties": true
-                    }
-                  },
-<<<<<<< HEAD
+            }
+          }
+        ],
+        "responses": {
+          "200": {
+            "description": "Deployment found",
+            "content": {
+              "application/json": {
+                "schema": {
+                  "$ref": "#/components/schemas/Deployment"
+                }
+              }
+            }
+          },
+          "404": {
+            "description": "Deployment not found",
+            "content": {
+              "application/json": {
+                "schema": {
+                  "type": "object",
+                  "properties": {
+                    "error": {
+                      "type": "string"
+                    }
+                  },
                   "required": [
-                    "id",
-                    "deploymentId",
-                    "name",
-                    "createdAt"
+                    "error"
                   ]
-=======
-                  "required": ["error"]
->>>>>>> 4e6e23bd
-                }
-              }
-            }
-          },
-          "401": {
-            "description": "Unauthorized",
-            "content": {
-              "application/json": {
-                "schema": {
-                  "type": "object",
-                  "properties": {
-                    "error": {
-                      "type": "string"
-                    }
-                  },
-                  "required": ["error"]
-                }
-              }
-            }
-          },
-          "403": {
-            "description": "Forbidden",
-            "content": {
-              "application/json": {
-                "schema": {
-                  "type": "object",
-                  "properties": {
-                    "error": {
-                      "type": "string"
-                    }
-                  },
-                  "required": ["error"]
-                }
-              }
-            }
-          },
-          "409": {
-            "description": "Channel already exists",
-            "content": {
-              "application/json": {
-                "schema": {
-                  "type": "object",
-                  "properties": {
-                    "error": {
-                      "type": "string"
-                    },
-                    "id": {
-                      "type": "string"
-                    }
-                  },
-<<<<<<< HEAD
-                  "required": [
-                    "error",
-                    "id"
-                  ]
-=======
-                  "required": ["error"]
->>>>>>> 4e6e23bd
-                }
-              }
-            }
-          },
-          "500": {
-            "description": "Failed to create channel",
-            "content": {
-              "application/json": {
-                "schema": {
-                  "type": "object",
-                  "properties": {
-                    "error": {
-                      "type": "string"
-                    }
-                  },
-                  "required": ["error"]
-                }
-              }
-            }
-          }
-        },
-        "security": [
-          {
-            "bearerAuth": []
-          }
-        ]
-      }
-    },
-    "/v1/deployments/{deploymentId}/channels/name/{name}": {
+                }
+              }
+            }
+          }
+        }
+      },
       "delete": {
-        "summary": "Delete a channel",
-        "operationId": "deleteChannel",
-        "parameters": [
-          {
-            "name": "deploymentId",
-            "in": "path",
-            "required": true,
-            "schema": {
-              "type": "string"
-            }
-          },
-          {
-            "name": "name",
-            "in": "path",
-            "required": true,
-            "schema": {
-              "type": "string"
-            }
-          }
-        ],
-        "responses": {
-          "200": {
-            "description": "Channel deleted",
-            "content": {
-              "application/json": {
-                "schema": {
-                  "type": "object",
-                  "properties": {
-                    "message": {
-                      "type": "string"
-                    }
-                  },
-                  "required": ["message"]
-                }
-              }
-            }
-          },
-          "403": {
-            "description": "Permission denied",
-            "content": {
-              "application/json": {
-                "schema": {
-                  "type": "object",
-                  "properties": {
-                    "error": {
-                      "type": "string"
-                    }
-                  },
-                  "required": ["error"]
-                }
-              }
-            }
-          },
-          "404": {
-            "description": "Channel not found",
-            "content": {
-              "application/json": {
-                "schema": {
-                  "type": "object",
-                  "properties": {
-                    "error": {
-                      "type": "string"
-                    }
-                  },
-                  "required": ["error"]
-                }
-              }
-            }
-          },
-          "500": {
-            "description": "Failed to delete channel",
-            "content": {
-              "application/json": {
-                "schema": {
-                  "type": "object",
-                  "properties": {
-                    "error": {
-                      "type": "string"
-                    }
-                  },
-                  "required": ["error"]
-                }
-              }
-            }
-          }
-        }
-      }
-    },
-<<<<<<< HEAD
-    "/v1/deployments/{deploymentId}": {
-      "get": {
-        "summary": "Get a deployment",
-        "operationId": "getDeployment",
+        "summary": "Delete a deployment",
+        "operationId": "deleteDeployment",
         "parameters": [
           {
             "name": "deploymentId",
@@ -335,7 +373,132 @@
             "schema": {
               "type": "string",
               "format": "uuid"
-=======
+            }
+          }
+        ],
+        "responses": {
+          "200": {
+            "description": "Deployment deleted",
+            "content": {
+              "application/json": {
+                "schema": {
+                  "$ref": "#/components/schemas/Deployment"
+                }
+              }
+            }
+          },
+          "404": {
+            "description": "Deployment not found",
+            "content": {
+              "application/json": {
+                "schema": {
+                  "type": "object",
+                  "properties": {
+                    "error": {
+                      "type": "string"
+                    }
+                  },
+                  "required": [
+                    "error"
+                  ]
+                }
+              }
+            }
+          },
+          "500": {
+            "description": "Failed to delete deployment",
+            "content": {
+              "application/json": {
+                "schema": {
+                  "type": "object",
+                  "properties": {
+                    "error": {
+                      "type": "string"
+                    }
+                  },
+                  "required": [
+                    "error"
+                  ]
+                }
+              }
+            }
+          }
+        }
+      },
+      "patch": {
+        "summary": "Update a deployment",
+        "operationId": "updateDeployment",
+        "parameters": [
+          {
+            "name": "deploymentId",
+            "in": "path",
+            "required": true,
+            "schema": {
+              "type": "string",
+              "format": "uuid"
+            }
+          }
+        ],
+        "requestBody": {
+          "required": true,
+          "content": {
+            "application/json": {
+              "schema": {
+                "$ref": "#/components/schemas/UpdateDeployment"
+              }
+            }
+          }
+        },
+        "responses": {
+          "200": {
+            "description": "Deployment updated",
+            "content": {
+              "application/json": {
+                "schema": {
+                  "$ref": "#/components/schemas/Deployment"
+                }
+              }
+            }
+          },
+          "404": {
+            "description": "Deployment not found",
+            "content": {
+              "application/json": {
+                "schema": {
+                  "type": "object",
+                  "properties": {
+                    "error": {
+                      "type": "string"
+                    }
+                  },
+                  "required": [
+                    "error"
+                  ]
+                }
+              }
+            }
+          },
+          "500": {
+            "description": "Failed to update deployment",
+            "content": {
+              "application/json": {
+                "schema": {
+                  "type": "object",
+                  "properties": {
+                    "error": {
+                      "type": "string"
+                    }
+                  },
+                  "required": [
+                    "error"
+                  ]
+                }
+              }
+            }
+          }
+        }
+      }
+    },
     "/v1/deployments": {
       "post": {
         "summary": "Create a deployment",
@@ -398,246 +561,6 @@
                     }
                   }
                 },
-                "required": ["systemId", "slug", "name"]
-              }
->>>>>>> 4e6e23bd
-            }
-          }
-        ],
-        "responses": {
-          "200": {
-            "description": "Deployment found",
-            "content": {
-              "application/json": {
-                "schema": {
-                  "$ref": "#/components/schemas/Deployment"
-                }
-              }
-            }
-          },
-          "404": {
-            "description": "Deployment not found",
-            "content": {
-              "application/json": {
-                "schema": {
-                  "type": "object",
-                  "properties": {
-                    "error": {
-                      "type": "string"
-                    }
-                  },
-<<<<<<< HEAD
-                  "required": [
-                    "error"
-                  ]
-                }
-              }
-            }
-          }
-        }
-      },
-      "delete": {
-        "summary": "Delete a deployment",
-        "operationId": "deleteDeployment",
-        "parameters": [
-          {
-            "name": "deploymentId",
-            "in": "path",
-            "required": true,
-            "schema": {
-              "type": "string",
-              "format": "uuid"
-            }
-          }
-        ],
-        "responses": {
-          "200": {
-            "description": "Deployment deleted",
-            "content": {
-              "application/json": {
-                "schema": {
-                  "$ref": "#/components/schemas/Deployment"
-                }
-              }
-            }
-          },
-          "404": {
-            "description": "Deployment not found",
-            "content": {
-              "application/json": {
-                "schema": {
-                  "type": "object",
-                  "properties": {
-                    "error": {
-                      "type": "string"
-                    }
-                  },
-                  "required": [
-                    "error"
-                  ]
-=======
-                  "required": ["error", "id"]
->>>>>>> 4e6e23bd
-                }
-              }
-            }
-          },
-          "500": {
-            "description": "Failed to delete deployment",
-            "content": {
-              "application/json": {
-                "schema": {
-                  "type": "object",
-                  "properties": {
-                    "error": {
-                      "type": "string"
-                    }
-                  },
-                  "required": ["error"]
-                }
-              }
-            }
-          }
-        }
-      },
-      "patch": {
-        "summary": "Update a deployment",
-        "operationId": "updateDeployment",
-        "parameters": [
-          {
-            "name": "deploymentId",
-            "in": "path",
-            "required": true,
-            "schema": {
-              "type": "string",
-              "format": "uuid"
-            }
-          }
-        ],
-        "requestBody": {
-          "required": true,
-          "content": {
-            "application/json": {
-              "schema": {
-                "$ref": "#/components/schemas/UpdateDeployment"
-              }
-            }
-          }
-        },
-        "responses": {
-          "200": {
-            "description": "Deployment updated",
-            "content": {
-              "application/json": {
-                "schema": {
-                  "$ref": "#/components/schemas/Deployment"
-                }
-              }
-            }
-          },
-          "404": {
-            "description": "Deployment not found",
-            "content": {
-              "application/json": {
-                "schema": {
-                  "type": "object",
-                  "properties": {
-                    "error": {
-                      "type": "string"
-                    }
-                  },
-                  "required": [
-                    "error"
-                  ]
-                }
-              }
-            }
-          },
-          "500": {
-            "description": "Failed to update deployment",
-            "content": {
-              "application/json": {
-                "schema": {
-                  "type": "object",
-                  "properties": {
-                    "error": {
-                      "type": "string"
-                    }
-                  },
-                  "required": ["error"]
-                }
-              }
-            }
-          }
-        }
-      }
-    },
-    "/v1/deployments": {
-      "post": {
-        "summary": "Create a deployment",
-        "operationId": "createDeployment",
-        "requestBody": {
-          "content": {
-            "application/json": {
-              "schema": {
-                "type": "object",
-<<<<<<< HEAD
-=======
-                "required": ["systemId", "name"],
->>>>>>> 4e6e23bd
-                "properties": {
-                  "systemId": {
-                    "type": "string",
-                    "format": "uuid",
-                    "description": "The ID of the system to create the deployment for",
-                    "example": "123e4567-e89b-12d3-a456-426614174000"
-                  },
-                  "name": {
-                    "type": "string",
-                    "description": "The name of the deployment",
-                    "example": "My Deployment"
-                  },
-                  "slug": {
-                    "type": "string",
-                    "description": "The slug of the deployment",
-                    "example": "my-deployment"
-                  },
-                  "description": {
-                    "type": "string",
-                    "description": "The description of the deployment",
-                    "example": "This is a deployment for my system"
-                  },
-                  "jobAgentId": {
-                    "type": "string",
-                    "format": "uuid",
-                    "description": "The ID of the job agent to use for the deployment",
-                    "example": "123e4567-e89b-12d3-a456-426614174000"
-                  },
-                  "jobAgentConfig": {
-                    "type": "object",
-                    "description": "The configuration for the job agent",
-                    "example": {
-                      "key": "value"
-                    }
-                  },
-                  "retryCount": {
-                    "type": "number",
-                    "description": "The number of times to retry the deployment",
-                    "example": 3
-                  },
-                  "timeout": {
-                    "type": "number",
-                    "description": "The timeout for the deployment",
-                    "example": 60
-                  },
-                  "resourceFilter": {
-                    "type": "object",
-                    "description": "The resource filter for the deployment",
-                    "example": {
-                      "key": "value"
-                    }
-                  }
-                },
                 "required": [
                   "systemId",
                   "slug",
@@ -692,7 +615,9 @@
                       "type": "string"
                     }
                   },
-                  "required": ["error"]
+                  "required": [
+                    "error"
+                  ]
                 }
               }
             }
@@ -829,82 +754,21 @@
                     }
                   }
                 },
-<<<<<<< HEAD
                 "required": [
                   "tag",
                   "deploymentId"
                 ]
-=======
-                "required": ["type", "name", "workspaceId"]
->>>>>>> 4e6e23bd
               }
             }
           }
         },
         "responses": {
           "200": {
-<<<<<<< HEAD
-=======
-            "description": "Successfully retrieved or created the agent",
-            "content": {
-              "application/json": {
-                "schema": {
-                  "type": "object",
-                  "properties": {
-                    "id": {
-                      "type": "string"
-                    },
-                    "name": {
-                      "type": "string"
-                    },
-                    "workspaceId": {
-                      "type": "string"
-                    }
-                  },
-                  "required": ["id", "name", "workspaceId"]
-                }
-              }
-            }
-          },
-          "500": {
-            "description": "Internal server error"
-          }
-        }
-      }
-    },
-    "/v1/jobs/{jobId}/acknowledge": {
-      "post": {
-        "summary": "Acknowledge a job",
-        "operationId": "acknowledgeJob",
-        "parameters": [
-          {
-            "name": "jobId",
-            "in": "path",
-            "required": true,
-            "schema": {
-              "type": "string"
-            },
-            "description": "The job ID"
-          }
-        ],
-        "responses": {
-          "200": {
->>>>>>> 4e6e23bd
             "description": "OK",
             "content": {
               "application/json": {
                 "schema": {
-<<<<<<< HEAD
                   "$ref": "#/components/schemas/DeploymentVersion"
-=======
-                  "type": "object",
-                  "properties": {
-                    "sucess": {
-                      "type": "boolean"
-                    }
-                  },
-                  "required": ["sucess"]
->>>>>>> 4e6e23bd
                 }
               }
             }
@@ -922,12 +786,7 @@
                     "id": {
                       "type": "string"
                     }
-<<<<<<< HEAD
-                  }
-=======
-                  },
-                  "required": ["error"]
->>>>>>> 4e6e23bd
+                  }
                 }
               }
             }
@@ -1097,7 +956,6 @@
                       "type": "string"
                     }
                   },
-<<<<<<< HEAD
                   "required": [
                     "error"
                   ]
@@ -1121,8 +979,344 @@
               "type": "string"
             },
             "description": "The execution ID"
-=======
-                  "required": ["id"]
+          }
+        ],
+        "responses": {
+          "200": {
+            "description": "OK",
+            "content": {
+              "application/json": {
+                "schema": {
+                  "type": "array",
+                  "items": {
+                    "type": "object",
+                    "$ref": "#/components/schemas/Job"
+                  }
+                }
+              }
+            }
+          }
+        }
+      }
+    },
+    "/v1/job-agents/{agentId}/queue/acknowledge": {
+      "post": {
+        "summary": "Acknowledge a job for an agent",
+        "operationId": "acknowledgeAgentJob",
+        "description": "Marks a job as acknowledged by the agent",
+        "parameters": [
+          {
+            "name": "agentId",
+            "in": "path",
+            "required": true,
+            "schema": {
+              "type": "string"
+            },
+            "description": "The ID of the job agent"
+          }
+        ],
+        "responses": {
+          "200": {
+            "description": "Successfully acknowledged job",
+            "content": {
+              "application/json": {
+                "schema": {
+                  "type": "object",
+                  "properties": {
+                    "job": {
+                      "$ref": "#/components/schemas/Job"
+                    }
+                  }
+                }
+              }
+            }
+          },
+          "401": {
+            "description": "Unauthorized",
+            "content": {
+              "application/json": {
+                "schema": {
+                  "type": "object",
+                  "properties": {
+                    "error": {
+                      "type": "string"
+                    }
+                  }
+                }
+              }
+            }
+          },
+          "404": {
+            "description": "Workspace not found",
+            "content": {
+              "application/json": {
+                "schema": {
+                  "type": "object",
+                  "properties": {
+                    "error": {
+                      "type": "string"
+                    }
+                  }
+                }
+              }
+            }
+          }
+        }
+      }
+    },
+    "/v1/job-agents/{agentId}/queue/next": {
+      "get": {
+        "summary": "Get the next jobs",
+        "operationId": "getNextJobs",
+        "parameters": [
+          {
+            "name": "agentId",
+            "in": "path",
+            "required": true,
+            "schema": {
+              "type": "string"
+            },
+            "description": "The agent ID"
+          }
+        ],
+        "responses": {
+          "200": {
+            "description": "OK",
+            "content": {
+              "application/json": {
+                "schema": {
+                  "type": "object",
+                  "properties": {
+                    "jobs": {
+                      "type": "array",
+                      "items": {
+                        "type": "object",
+                        "$ref": "#/components/schemas/Job"
+                      }
+                    }
+                  }
+                }
+              }
+            }
+          }
+        }
+      }
+    },
+    "/v1/job-agents/name": {
+      "patch": {
+        "summary": "Upserts the agent",
+        "operationId": "upsertJobAgent",
+        "requestBody": {
+          "required": true,
+          "content": {
+            "application/json": {
+              "schema": {
+                "type": "object",
+                "properties": {
+                  "workspaceId": {
+                    "type": "string"
+                  },
+                  "name": {
+                    "type": "string"
+                  },
+                  "type": {
+                    "type": "string"
+                  }
+                },
+                "required": [
+                  "type",
+                  "name",
+                  "workspaceId"
+                ]
+              }
+            }
+          }
+        },
+        "responses": {
+          "200": {
+            "description": "Successfully retrieved or created the agent",
+            "content": {
+              "application/json": {
+                "schema": {
+                  "type": "object",
+                  "properties": {
+                    "id": {
+                      "type": "string"
+                    },
+                    "name": {
+                      "type": "string"
+                    },
+                    "workspaceId": {
+                      "type": "string"
+                    }
+                  },
+                  "required": [
+                    "id",
+                    "name",
+                    "workspaceId"
+                  ]
+                }
+              }
+            }
+          },
+          "500": {
+            "description": "Internal server error"
+          }
+        }
+      }
+    },
+    "/v1/jobs/{jobId}/acknowledge": {
+      "post": {
+        "summary": "Acknowledge a job",
+        "operationId": "acknowledgeJob",
+        "parameters": [
+          {
+            "name": "jobId",
+            "in": "path",
+            "required": true,
+            "schema": {
+              "type": "string"
+            },
+            "description": "The job ID"
+          }
+        ],
+        "responses": {
+          "200": {
+            "description": "OK",
+            "content": {
+              "application/json": {
+                "schema": {
+                  "type": "object",
+                  "properties": {
+                    "sucess": {
+                      "type": "boolean"
+                    }
+                  },
+                  "required": [
+                    "success"
+                  ]
+                }
+              }
+            }
+          },
+          "401": {
+            "description": "Unauthorized",
+            "content": {
+              "application/json": {
+                "schema": {
+                  "type": "object",
+                  "properties": {
+                    "error": {
+                      "type": "string"
+                    }
+                  },
+                  "required": [
+                    "error"
+                  ]
+                }
+              }
+            }
+          }
+        }
+      }
+    },
+    "/v1/jobs/{jobId}": {
+      "get": {
+        "summary": "Get a Job",
+        "operationId": "getJob",
+        "parameters": [
+          {
+            "name": "jobId",
+            "in": "path",
+            "required": true,
+            "schema": {
+              "type": "string"
+            },
+            "description": "The job ID"
+          }
+        ],
+        "responses": {
+          "200": {
+            "description": "OK",
+            "content": {
+              "application/json": {
+                "schema": {
+                  "$ref": "#/components/schemas/JobWithTrigger"
+                }
+              }
+            }
+          },
+          "404": {
+            "description": "Not Found",
+            "content": {
+              "application/json": {
+                "schema": {
+                  "type": "object",
+                  "properties": {
+                    "error": {
+                      "type": "string",
+                      "example": "Job not found."
+                    }
+                  }
+                }
+              }
+            }
+          }
+        }
+      },
+      "patch": {
+        "summary": "Update a job",
+        "operationId": "updateJob",
+        "parameters": [
+          {
+            "name": "jobId",
+            "in": "path",
+            "required": true,
+            "schema": {
+              "type": "string"
+            },
+            "description": "The execution ID"
+          }
+        ],
+        "requestBody": {
+          "required": true,
+          "content": {
+            "application/json": {
+              "schema": {
+                "type": "object",
+                "properties": {
+                  "status": {
+                    "$ref": "#/components/schemas/JobStatus",
+                    "nullable": true
+                  },
+                  "message": {
+                    "type": "string",
+                    "nullable": true
+                  },
+                  "externalId": {
+                    "type": "string",
+                    "nullable": true
+                  }
+                }
+              }
+            }
+          }
+        },
+        "responses": {
+          "200": {
+            "description": "OK",
+            "content": {
+              "application/json": {
+                "schema": {
+                  "type": "object",
+                  "properties": {
+                    "id": {
+                      "type": "string"
+                    }
+                  },
+                  "required": [
+                    "id"
+                  ]
                 }
               }
             }
@@ -1154,397 +1348,6 @@
                     "example": "resource-123"
                   }
                 },
-                "required": ["jobId", "resourceIdentifier"],
-                "additionalProperties": false
-              }
-            }
->>>>>>> 4e6e23bd
-          }
-        ],
-        "responses": {
-          "200": {
-            "description": "OK",
-            "content": {
-              "application/json": {
-                "schema": {
-                  "type": "array",
-                  "items": {
-                    "type": "object",
-                    "$ref": "#/components/schemas/Job"
-                  }
-                }
-              }
-            }
-          }
-        }
-      }
-    },
-    "/v1/job-agents/{agentId}/queue/acknowledge": {
-      "post": {
-        "summary": "Acknowledge a job for an agent",
-        "operationId": "acknowledgeAgentJob",
-        "description": "Marks a job as acknowledged by the agent",
-        "parameters": [
-          {
-            "name": "agentId",
-            "in": "path",
-            "required": true,
-            "schema": {
-              "type": "string"
-            },
-            "description": "The ID of the job agent"
-          }
-        ],
-        "responses": {
-          "200": {
-            "description": "Successfully acknowledged job",
-            "content": {
-              "application/json": {
-                "schema": {
-                  "type": "object",
-                  "properties": {
-                    "job": {
-                      "$ref": "#/components/schemas/Job"
-                    }
-                  }
-                }
-              }
-            }
-          },
-          "401": {
-            "description": "Unauthorized",
-            "content": {
-              "application/json": {
-                "schema": {
-                  "type": "object",
-                  "properties": {
-                    "error": {
-                      "type": "string"
-                    }
-                  }
-                }
-              }
-            }
-          },
-          "404": {
-            "description": "Workspace not found",
-            "content": {
-              "application/json": {
-                "schema": {
-                  "type": "object",
-                  "properties": {
-                    "error": {
-                      "type": "string"
-                    }
-                  }
-                }
-              }
-            }
-          }
-        }
-      }
-    },
-    "/v1/job-agents/{agentId}/queue/next": {
-      "get": {
-        "summary": "Get the next jobs",
-        "operationId": "getNextJobs",
-        "parameters": [
-          {
-            "name": "agentId",
-            "in": "path",
-            "required": true,
-            "schema": {
-              "type": "string"
-            },
-            "description": "The agent ID"
-          }
-        ],
-        "responses": {
-          "200": {
-            "description": "OK",
-            "content": {
-              "application/json": {
-                "schema": {
-                  "type": "object",
-                  "properties": {
-                    "jobs": {
-                      "type": "array",
-                      "items": {
-                        "type": "object",
-                        "$ref": "#/components/schemas/Job"
-                      }
-                    }
-                  }
-                }
-              }
-            }
-          }
-        }
-      }
-    },
-<<<<<<< HEAD
-    "/v1/job-agents/name": {
-      "patch": {
-        "summary": "Upserts the agent",
-        "operationId": "upsertJobAgent",
-=======
-    "/v1/relationship/resource-to-resource": {
-      "post": {
-        "summary": "Create a relationship between two resources",
-        "operationId": "createResourceToResourceRelationship",
-        "tags": ["Resource Relationships"],
-        "security": [
-          {
-            "bearerAuth": []
-          }
-        ],
->>>>>>> 4e6e23bd
-        "requestBody": {
-          "required": true,
-          "content": {
-            "application/json": {
-              "schema": {
-                "type": "object",
-                "properties": {
-                  "workspaceId": {
-                    "type": "string"
-                  },
-                  "name": {
-                    "type": "string"
-                  },
-                  "type": {
-                    "type": "string"
-                  }
-                },
-                "required": [
-                  "type",
-                  "name",
-                  "workspaceId"
-                ]
-              }
-            }
-          }
-        },
-        "responses": {
-          "200": {
-            "description": "Successfully retrieved or created the agent",
-            "content": {
-              "application/json": {
-                "schema": {
-                  "type": "object",
-                  "properties": {
-                    "id": {
-                      "type": "string"
-                    },
-                    "name": {
-                      "type": "string"
-                    },
-                    "workspaceId": {
-                      "type": "string"
-                    }
-                  },
-                  "required": [
-                    "id",
-                    "name",
-                    "workspaceId"
-                  ]
-                }
-              }
-            }
-          },
-          "500": {
-            "description": "Internal server error"
-          }
-        }
-      }
-    },
-    "/v1/jobs/{jobId}/acknowledge": {
-      "post": {
-        "summary": "Acknowledge a job",
-        "operationId": "acknowledgeJob",
-        "parameters": [
-          {
-            "name": "jobId",
-            "in": "path",
-            "required": true,
-            "schema": {
-              "type": "string"
-            },
-            "description": "The job ID"
-          }
-        ],
-        "responses": {
-          "200": {
-            "description": "OK",
-            "content": {
-              "application/json": {
-                "schema": {
-                  "type": "object",
-                  "properties": {
-                    "sucess": {
-                      "type": "boolean"
-                    }
-                  },
-                  "required": [
-                    "success"
-                  ]
-                }
-              }
-            }
-          },
-          "401": {
-            "description": "Unauthorized",
-            "content": {
-              "application/json": {
-                "schema": {
-                  "type": "object",
-                  "properties": {
-                    "error": {
-                      "type": "string"
-                    }
-                  },
-                  "required": [
-                    "error"
-                  ]
-                }
-              }
-            }
-          }
-        }
-      }
-    },
-    "/v1/jobs/{jobId}": {
-      "get": {
-        "summary": "Get a Job",
-        "operationId": "getJob",
-        "parameters": [
-          {
-            "name": "jobId",
-            "in": "path",
-            "required": true,
-            "schema": {
-              "type": "string"
-            },
-            "description": "The job ID"
-          }
-        ],
-        "responses": {
-          "200": {
-            "description": "OK",
-            "content": {
-              "application/json": {
-                "schema": {
-                  "$ref": "#/components/schemas/JobWithTrigger"
-                }
-              }
-            }
-          },
-          "404": {
-            "description": "Not Found",
-            "content": {
-              "application/json": {
-                "schema": {
-                  "type": "object",
-                  "properties": {
-                    "error": {
-                      "type": "string",
-                      "example": "Job not found."
-                    }
-                  }
-                }
-              }
-            }
-          }
-        }
-      },
-      "patch": {
-        "summary": "Update a job",
-        "operationId": "updateJob",
-        "parameters": [
-          {
-            "name": "jobId",
-            "in": "path",
-            "required": true,
-            "schema": {
-              "type": "string"
-            },
-            "description": "The execution ID"
-          }
-        ],
-        "requestBody": {
-          "required": true,
-          "content": {
-            "application/json": {
-              "schema": {
-                "type": "object",
-<<<<<<< HEAD
-=======
-                "required": ["deploymentId", "name", "releaseFilter"],
->>>>>>> 4e6e23bd
-                "properties": {
-                  "status": {
-                    "$ref": "#/components/schemas/JobStatus",
-                    "nullable": true
-                  },
-                  "message": {
-                    "type": "string",
-                    "nullable": true
-                  },
-                  "externalId": {
-                    "type": "string",
-                    "nullable": true
-                  }
-                }
-              }
-            }
-          }
-        },
-        "responses": {
-          "200": {
-            "description": "OK",
-            "content": {
-              "application/json": {
-                "schema": {
-                  "type": "object",
-                  "properties": {
-                    "id": {
-                      "type": "string"
-                    }
-                  },
-                  "required": [
-                    "id"
-                  ]
-                }
-              }
-            }
-          }
-        }
-      }
-    },
-    "/v1/relationship/job-to-resource": {
-      "post": {
-        "summary": "Create a relationship between a job and a resource",
-        "operationId": "createJobToResourceRelationship",
-        "requestBody": {
-          "required": true,
-          "content": {
-            "application/json": {
-              "schema": {
-                "type": "object",
-                "properties": {
-                  "jobId": {
-                    "type": "string",
-                    "format": "uuid",
-                    "description": "Unique identifier of the job",
-                    "example": "123e4567-e89b-12d3-a456-426614174000"
-                  },
-                  "resourceIdentifier": {
-                    "type": "string",
-                    "description": "Unique identifier of the resource",
-                    "maxLength": 255,
-                    "example": "resource-123"
-                  }
-                },
                 "required": [
                   "jobId",
                   "resourceIdentifier"
@@ -1566,12 +1369,7 @@
                       "type": "string",
                       "example": "Relationship created successfully"
                     }
-<<<<<<< HEAD
-                  }
-=======
-                  },
-                  "required": ["id", "deploymentId", "name", "createdAt"]
->>>>>>> 4e6e23bd
+                  }
                 }
               }
             }
@@ -1587,12 +1385,7 @@
                       "type": "string",
                       "example": "Invalid jobId format"
                     }
-<<<<<<< HEAD
-                  }
-=======
-                  },
-                  "required": ["error"]
->>>>>>> 4e6e23bd
+                  }
                 }
               }
             }
@@ -1608,12 +1401,7 @@
                       "type": "string",
                       "example": "Job with specified ID not found"
                     }
-<<<<<<< HEAD
-                  }
-=======
-                  },
-                  "required": ["error"]
->>>>>>> 4e6e23bd
+                  }
                 }
               }
             }
@@ -1629,12 +1417,7 @@
                       "type": "string",
                       "example": "Relationship between job and resource already exists"
                     }
-<<<<<<< HEAD
-                  }
-=======
-                  },
-                  "required": ["error", "id"]
->>>>>>> 4e6e23bd
+                  }
                 }
               }
             }
@@ -1650,12 +1433,7 @@
                       "type": "string",
                       "example": "Internal server error occurred"
                     }
-<<<<<<< HEAD
-                  }
-=======
-                  },
-                  "required": ["error"]
->>>>>>> 4e6e23bd
+                  }
                 }
               }
             }
@@ -1690,12 +1468,8 @@
                   },
                   "fromIdentifier": {
                     "type": "string",
-<<<<<<< HEAD
                     "description": "The identifier of the resource to connect",
                     "example": "my-resource"
-=======
-                    "enum": ["ready", "building", "failed"]
->>>>>>> 4e6e23bd
                   },
                   "toIdentifier": {
                     "type": "string",
@@ -1734,7 +1508,6 @@
                 }
               }
             }
-<<<<<<< HEAD
           },
           "400": {
             "description": "Invalid request body",
@@ -1748,59 +1521,6 @@
                     }
                   }
                 }
-=======
-          }
-        }
-      }
-    },
-    "/v1/releases": {
-      "post": {
-        "summary": "Upserts a release",
-        "operationId": "upsertRelease",
-        "requestBody": {
-          "required": true,
-          "content": {
-            "application/json": {
-              "schema": {
-                "type": "object",
-                "properties": {
-                  "version": {
-                    "type": "string"
-                  },
-                  "deploymentId": {
-                    "type": "string"
-                  },
-                  "createdAt": {
-                    "type": "string",
-                    "format": "date-time"
-                  },
-                  "name": {
-                    "type": "string"
-                  },
-                  "config": {
-                    "type": "object",
-                    "additionalProperties": true
-                  },
-                  "jobAgentConfig": {
-                    "type": "object",
-                    "additionalProperties": true
-                  },
-                  "status": {
-                    "type": "string",
-                    "enum": ["ready", "building", "failed"]
-                  },
-                  "message": {
-                    "type": "string"
-                  },
-                  "metadata": {
-                    "type": "object",
-                    "additionalProperties": {
-                      "type": "string"
-                    }
-                  }
-                },
-                "required": ["version", "deploymentId"]
->>>>>>> 4e6e23bd
               }
             }
           },
@@ -1873,7 +1593,9 @@
             "application/json": {
               "schema": {
                 "type": "object",
-                "required": ["resources"],
+                "required": [
+                  "resources"
+                ],
                 "properties": {
                   "resources": {
                     "type": "array",
@@ -2047,7 +1769,9 @@
                       "example": "Resource not found"
                     }
                   },
-                  "required": ["error"]
+                  "required": [
+                    "error"
+                  ]
                 }
               }
             }
@@ -2174,7 +1898,9 @@
                       "type": "string"
                     }
                   },
-                  "required": ["error"]
+                  "required": [
+                    "error"
+                  ]
                 }
               }
             }
@@ -2202,7 +1928,9 @@
               "application/json": {
                 "schema": {
                   "type": "object",
-                  "required": ["success"],
+                  "required": [
+                    "success"
+                  ],
                   "properties": {
                     "success": {
                       "type": "boolean"
@@ -2229,7 +1957,9 @@
                       "type": "string"
                     }
                   },
-                  "required": ["error"]
+                  "required": [
+                    "error"
+                  ]
                 }
               }
             }
@@ -2247,7 +1977,10 @@
             "application/json": {
               "schema": {
                 "type": "object",
-                "required": ["workspaceId", "resources"],
+                "required": [
+                  "workspaceId",
+                  "resources"
+                ],
                 "properties": {
                   "workspaceId": {
                     "type": "string",
@@ -2582,7 +2315,11 @@
                     "description": "The description of the system"
                   }
                 },
-                "required": ["workspaceId", "name", "slug"]
+                "required": [
+                  "workspaceId",
+                  "name",
+                  "slug"
+                ]
               }
             }
           }
@@ -2635,7 +2372,11 @@
                             }
                           }
                         },
-                        "required": ["code", "message", "path"]
+                        "required": [
+                          "code",
+                          "message",
+                          "path"
+                        ]
                       }
                     }
                   }
@@ -2647,7 +2388,9 @@
                         {
                           "code": "invalid_type",
                           "message": "Invalid input",
-                          "path": ["name"]
+                          "path": [
+                            "name"
+                          ]
                         }
                       ]
                     }
@@ -2852,7 +2595,11 @@
                       "type": "string"
                     }
                   },
-                  "required": ["id", "name", "workspaceId"]
+                  "required": [
+                    "id",
+                    "name",
+                    "workspaceId"
+                  ]
                 }
               }
             }
@@ -3010,7 +2757,12 @@
                       }
                     }
                   },
-                  "required": ["id", "identifier", "workspaceId", "providerId"]
+                  "required": [
+                    "id",
+                    "identifier",
+                    "workspaceId",
+                    "providerId"
+                  ]
                 }
               }
             }
@@ -3254,7 +3006,11 @@
     "schemas": {
       "CloudLocation": {
         "type": "object",
-        "required": ["timezone", "latitude", "longitude"],
+        "required": [
+          "timezone",
+          "latitude",
+          "longitude"
+        ],
         "properties": {
           "timezone": {
             "type": "string",
@@ -3310,7 +3066,11 @@
                   },
                   "status": {
                     "type": "string",
-                    "enum": ["pending", "approved", "rejected"]
+                    "enum": [
+                      "pending",
+                      "approved",
+                      "rejected"
+                    ]
                   },
                   "approver": {
                     "type": "object",
@@ -3324,13 +3084,21 @@
                         "type": "string"
                       }
                     },
-                    "required": ["id", "name"]
+                    "required": [
+                      "id",
+                      "name"
+                    ]
                   }
                 },
-                "required": ["id", "status"]
+                "required": [
+                  "id",
+                  "status"
+                ]
               }
             },
-            "required": ["variables"]
+            "required": [
+              "variables"
+            ]
           }
         ]
       },
@@ -3363,7 +3131,11 @@
             "nullable": true
           }
         },
-        "required": ["id", "name", "slug"]
+        "required": [
+          "id",
+          "name",
+          "slug"
+        ]
       },
       "System": {
         "type": "object",
@@ -3391,7 +3163,12 @@
             "description": "The description of the system"
           }
         },
-        "required": ["id", "workspaceId", "name", "slug"]
+        "required": [
+          "id",
+          "workspaceId",
+          "name",
+          "slug"
+        ]
       },
       "Deployment": {
         "type": "object",
@@ -3451,7 +3228,9 @@
             "additionalProperties": true
           }
         ],
-        "required": ["id"],
+        "required": [
+          "id"
+        ],
         "additionalProperties": true
       },
       "DeploymentVersion": {
@@ -3522,22 +3301,20 @@
           },
           "approvalRequirement": {
             "type": "string",
-            "enum": ["manual", "automatic"],
+            "enum": [
+              "manual",
+              "automatic"
+            ],
             "description": "The approval requirement of the policy"
           },
           "successType": {
             "type": "string",
-<<<<<<< HEAD
             "enum": [
               "some",
               "all",
               "optional"
             ],
             "description": "If a policy depends on an environment, whether or not the policy requires all, some, or no successful jobs in the environment"
-=======
-            "enum": ["some", "all", "optional"],
-            "description": "If a policy depends on an environment, whether or not the policy requires all, some, or optional successful releases in the environment"
->>>>>>> 4e6e23bd
           },
           "successMinimum": {
             "type": "number",
@@ -3558,16 +3335,11 @@
           },
           "releaseSequencing": {
             "type": "string",
-<<<<<<< HEAD
             "enum": [
               "wait",
               "cancel"
             ],
             "description": "If a new deployment version is created, whether it will wait for the current deployment to finish before starting, or cancel the current deployment"
-=======
-            "enum": ["wait", "cancel"],
-            "description": "If a new release is created, whether it will wait for the current release to finish before starting, or cancel the current release"
->>>>>>> 4e6e23bd
           }
         },
         "required": [
@@ -3630,7 +3402,13 @@
             "nullable": true
           }
         },
-        "required": ["id", "systemId", "name", "createdAt", "directory"]
+        "required": [
+          "id",
+          "systemId",
+          "name",
+          "createdAt",
+          "directory"
+        ]
       },
       "Runbook": {
         "type": "object",
@@ -3651,7 +3429,12 @@
             "format": "uuid"
           }
         },
-        "required": ["id", "name", "systemId", "jobAgentId"]
+        "required": [
+          "id",
+          "name",
+          "systemId",
+          "jobAgentId"
+        ]
       },
       "Resource": {
         "type": "object",
@@ -3770,11 +3553,20 @@
             "type": "string"
           }
         },
-        "required": ["id", "status", "createdAt", "updatedAt", "jobAgentConfig"]
+        "required": [
+          "id",
+          "status",
+          "createdAt",
+          "updatedAt",
+          "jobAgentConfig"
+        ]
       },
       "Variable": {
         "type": "object",
-        "required": ["key", "value"],
+        "required": [
+          "key",
+          "value"
+        ],
         "properties": {
           "key": {
             "type": "string"
